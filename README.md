# TNT is not TLA+

![build badge](https://github.com/informalsystems/tnt/actions/workflows/main.yml/badge.svg)

This is a surface syntax that uses the same background logic as TLA+ but does
not try to mimic general mathematics. Instead it mimics functional languages,
e.g., Scala and OCaml.

## Syntax

Check the [preliminary syntax](./doc/lang.md). For each construct, we give
an equivalent TLA+ expression and thus define the language semantics by
this simple translation to TLA+.

## Examples

We have written [examples](./examples) of several TLA+ specifications in TNT.
To simplify reading, use [syntax highlighting](./editor-plugins) for your
editor (currently, only vim is supported).

## User manuals

 - TNT transpiler:
   - [tntc manpage](./doc/tntc.md)

   - [Installation](./tntc/README.md)

 - TNT REPL (very much WIP toward MVP):
   - [REPL](./doc/repl.md)

## Developer docs

 - [ADR001: Transpiler architecture](./doc/adr001-transpiler-architecture.md)
 - [ADR002: Error codes](./doc/adr002-errors.md)

## Source code

 - [tntc](./tntc) is the package for the `tntc` transpiler (work-in-progress)
 - [vscode](./vscode) vscode plugin (outdated)

## Roadmap

In the spirit of [Lessons from Writing a Compiler][], we have a roadmap, where
we are implementing various transpiler passes feature-by-feature, instead of
completely implementing every pass.

| Language feature                  | Parser             | Name resolution    | Effects            | Type checker       | Simulator          | To-Apalache | Tutorials |
| :---------------                  | :----:             | :-------------:    | :-----:            | :----------:       | :-------:          | :---------: | :-------: |
| [Booleans][]                      | :white_check_mark: | :white_check_mark: | :white_check_mark: | :white_check_mark: | :white_check_mark: | :x:         | :x:       |
| [Integers][]                      | :white_check_mark: | :white_check_mark: | :white_check_mark: | :white_check_mark: | :white_check_mark: | :x:         | :x:       |
| [if-then-else][]                  | :white_check_mark: | :white_check_mark: | :white_check_mark: | :white_check_mark: | :white_check_mark: | :x:         | :x:       |
| [Operator definitions][]          | :white_check_mark: | :white_check_mark: | :white_check_mark: | :white_check_mark: | :white_check_mark: | :x:         | :x:       |
| [Modes][]                         | :white_check_mark: | :white_check_mark: | :x:                | :x:                | :x: [234][]        | :x:         | :x:       |
| [Sets][]                          | :white_check_mark: | :white_check_mark: | :white_check_mark: | :white_check_mark: | :white_check_mark:/:x: [238][] | :x:     | :x:       |
| [Guess][]                         | :white_check_mark: | :white_check_mark: | :white_check_mark: | :white_check_mark: | :white_check_mark: | :x:         | :x:       |
<<<<<<< HEAD
| [Maps][]                          | :white_check_mark: | :white_check_mark: | :white_check_mark: | :white_check_mark: | :x: [232][]        | :x:         | :x:       |
| [Lists][]                         | :white_check_mark: | :white_check_mark: | :white_check_mark: | :white_check_mark: | :x: [231][]        | :x:         | :x:       |
| [Records][]                       | :white_check_mark: | :white_check_mark: | :white_check_mark: | :x:                | :x:                | :x:         | :x:       |
| [Discriminated unions][]          | :white_check_mark: | :white_check_mark: | :white_check_mark: | :x:                | :x: [233][]        | :x:         | :x:       |
=======
| [Maps][]                          | :white_check_mark: | :white_check_mark: | :white_check_mark: | :white_check_mark: | :x:                | :x:         | :x:       |
| [Lists][]                         | :white_check_mark: | :white_check_mark: | :white_check_mark: | :white_check_mark: | :x:                | :x:         | :x:       |
| [Records][]                       | :white_check_mark: | :white_check_mark: | :white_check_mark: | :x:                | :white_check_mark: | :x:         | :x:       |
| [Discriminated unions][]          | :white_check_mark: | :white_check_mark: | :white_check_mark: | :x:                | :x:                | :x:         | :x:       |
>>>>>>> d6e52328
| [Tuples][]                        | :white_check_mark: | :white_check_mark: | :white_check_mark: | :x:                | :white_check_mark: | :x:         | :x:       |
| [Imports][]                       | :white_check_mark: | :white_check_mark: | :white_check_mark: | :x:                | :question:         | :x:         | :x:       |
| [Module definitions][]            | :white_check_mark: | :white_check_mark: | :white_check_mark: | :x:                | :white_check_mark: | :x:         | :x:       |
| [Module instances][]              | :white_check_mark: | :white_check_mark: | :white_check_mark: | :x:                | :x: [237][]        | :x:         | :x:       |
| [Module imports][]                | :x: [8][]          | :x:                | :x:                | :x:                | :white_check_mark: | :x:         | :x:       |
| [Constant declarations][]         | :white_check_mark: | :white_check_mark: | :white_check_mark: | :white_check_mark: | :x: [236][]        | :x:         | :x:       |
| [Variable definitions][]          | :white_check_mark: | :white_check_mark: | :white_check_mark: | :white_check_mark: | :white_check_mark: | :x:         | :x:       |
| [Assumptions][]                   | :white_check_mark: | :white_check_mark: | :white_check_mark: | :x:                | :x: [235][]        | :x:         | :x:       |
| [Lambdas][]                       | :white_check_mark: | :white_check_mark: | :white_check_mark: | :white_check_mark: | :white_check_mark: | :x:         | :x:       |
| [Multiline disjunctions][]        | :white_check_mark: | :white_check_mark: | :white_check_mark: | :white_check_mark: | :white_check_mark: | :x:         | :x:       |
| [Multiline conjunctions][]        | :white_check_mark: | :white_check_mark: | :white_check_mark: | :white_check_mark: | :white_check_mark: | :x:         | :x:       |
| [Delayed assignment][]            | :white_check_mark: | :white_check_mark: | :white_check_mark: | :white_check_mark: | :white_check_mark: | :x:         | :x:       |
<<<<<<< HEAD
| [Higher-order definitions][]      | :white_check_mark: | :white_check_mark: | ?                  | ?                  | :x: [221][]        | :x:         | :x:       |
| [Temporal operators][]            | :white_check_mark: | :white_check_mark: | :x:                | :x:                | :x: *non-goal*     | :x:         | :x:       |
| [Fairness][]                      | :white_check_mark: | :white_check_mark: | :x:                | :x:                | :x: *non-goal*     | :x:         | :x:       |
| [Unbounded quantifiers][]         | :white_check_mark: | :white_check_mark: | :x:                | :x:                | :x: *non-goal*     | :x:         | :x:       |
| ~~Strings~~, see #118             | :white_check_mark: | :white_check_mark: | :x:                | :white_check_mark: | :x:                | :x:         | :x:       |
=======
| [Higher-order definitions][]      | :white_check_mark: | :white_check_mark: | ?                  | ?                  | :x:                | :x:         | :x:       |
| [Temporal operators][]            | :white_check_mark: | :white_check_mark: | :x:                | :x:                | :x:                | :x:         | :x:       |
| [Fairness][]                      | :white_check_mark: | :white_check_mark: | :x:                | :x:                | :x:                | :x:         | :x:       |
| [Unbounded quantifiers][]         | :white_check_mark: | :white_check_mark: | :x:                | :x:                | :x:                | :x:         | :x:       |
| [String literals][], see #118     | :white_check_mark: | :white_check_mark: | :x:                | :white_check_mark: | :white_check_mark: | :x:         | :x:       |
>>>>>>> d6e52328
| ~~uninterpreted types~~, see #118 | :white_check_mark: | :white_check_mark: | :x:                | :x:                | :x:                | :x:         | :x:       |

## Design principles

 - *TNT should not annoy us*:

   If a language concept has "standard" syntax in the mainstream languages,
   we adopt the mainstream syntax.

 - *TNT should be easy to read*:
    - In contrast to TLA+, it keeps the set of ASCII control characters to minimum.
    - It eliminates ambiguity in several operators (of tuples, records, sequences).
    - It allows the user to specify types, if needed.

 - *TNT should be easy to write*:
    - It uses a small set of syntactic rules.
    - Most of the operators are mnemonic.
    - Rarely used operators (e.g. temporal operators) are mnemonic.
    - Constants, variables, and operators may be annotated with types,
      to get quick feedback from the type checker.
    - Well-known operators are written like in the most programming languages.
      Several examples:
        * `==` instead of just `=`,
        * `!=` instead of `/=` and `#`,
        * `&` and `and` instead of `/\`,
        * `|` and `or` instead of `\/`,
        * `not` instead of `~`,
        * `implies` instead of `=>`,
        * `/` instead of `\div`,
        * `.` instead of `!` when accessing a name in an instance.

 - *TNT should be easy to parse*: 
    - It uses a small set of syntactic rules (its ANTLR4 grammar is 120 SLOC).
    - It borrows the best practices from the programming languages.
    - It should eliminate ambiguity in all operators and idioms.

 - *TNT should be easy to pretty print*: 
    - Indentation is encouraged but not required.

 - *TNT should be compatible with TLA+*:
    - We keep one-to-one correspondence with the most of TLA+ operators.
    - There will be a transpiler to TLA+, so you can always jump back to TLA+.

 - *TNT minimizes pain points of TLA+*:
    - There is a clean separation between expressions of different modes:
        stateless, state, action, and temporal.
    - Updates to state variables are labelled as assignments: `x <- e`.
    - Recursive operators and functions are removed in favor of
      well-known concepts such as `filter`, `map`, and `fold`.
    - Module imports and instances in TNT look similar to state-of-the-art
      programming languages.

 - *TNT is CLI-first*:
    - The users should be able to parse and transpile TNT in the command-line.
    - The intermediate transpiler outputs are avaiable in JSON.
    - IDE support (such as a VSCode plugin) is a beatiful opt-in, not a requirement.

[Lessons from Writing a Compiler]: https://borretti.me/article/lessons-writing-compiler
[Imports]: ./doc/lang.md#imports-1
[Module definitions]: ./doc/lang.md#module-definition
[Constant declarations]: ./doc/lang.md#constant-declarations
[Assumptions]: ./doc/lang.md#assumptions
[Variable definitions]: ./doc/lang.md#variable-definitions
[Operator definitions]: ./doc/lang.md#variable-definitions
[Module instances]: ./doc/lang.md#module-instances
[Lambdas]: ./doc/lang.md#lambdas-aka-anonymous-operators
[Booleans]: ./doc/lang.md#boolean-operators-and-equality
[Integers]: ./doc/lang.md#integers
[Sets]: ./doc/lang.md#sets
[Lists]: ./doc/lang.md#lists-aka-sequences
[Multiline disjunctions]: ./doc/lang.md#multiline-disjunctions
[Multiline conjunctions]: ./doc/lang.md#multiline-conjunctions
[if-then-else]: ./doc/lang.md#condition
[Guess]: ./doc/lang.md#existential-quantifier-and-non-deterministic-choice
[Maps]: ./doc/lang.md#maps-aka-functions
[Records]: ./doc/lang.md#records
[Discriminated unions]: ./doc/lang.md#discriminated-unions
[Tuples]: ./doc/lang.md#tuples
[Delayed assignment]: ./doc/lang.md#delayed-assignment
[Temporal operators]: ./doc/lang.md#temporal-operators
[Fairness]: ./doc/lang.md#fairness
[Unbounded quantifiers]: ./doc/lang.md#unbounded-quantifiers
[Modes]: ./doc/lang.md#modes
<<<<<<< HEAD
[232]: https://github.com/informalsystems/tnt/issues/232
[231]: https://github.com/informalsystems/tnt/issues/231
[233]: https://github.com/informalsystems/tnt/issues/233
[221]: https://github.com/informalsystems/tnt/issues/221
[234]: https://github.com/informalsystems/tnt/issues/234
[235]: https://github.com/informalsystems/tnt/issues/235
[8]: https://github.com/informalsystems/tnt/issues/8
[237]: https://github.com/informalsystems/tnt/issues/237
[236]: https://github.com/informalsystems/tnt/issues/236
[238]: https://github.com/informalsystems/tnt/issues/238
[Higher-order definitions]: https://github.com/informalsystems/tnt/blob/main/doc/lang.md#operator-definitions
=======
[String literals]: https://github.com/informalsystems/tnt/blob/main/doc/lang.md#identifiers-and-strings
>>>>>>> d6e52328
<|MERGE_RESOLUTION|>--- conflicted
+++ resolved
@@ -53,17 +53,10 @@
 | [Modes][]                         | :white_check_mark: | :white_check_mark: | :x:                | :x:                | :x: [234][]        | :x:         | :x:       |
 | [Sets][]                          | :white_check_mark: | :white_check_mark: | :white_check_mark: | :white_check_mark: | :white_check_mark:/:x: [238][] | :x:     | :x:       |
 | [Guess][]                         | :white_check_mark: | :white_check_mark: | :white_check_mark: | :white_check_mark: | :white_check_mark: | :x:         | :x:       |
-<<<<<<< HEAD
 | [Maps][]                          | :white_check_mark: | :white_check_mark: | :white_check_mark: | :white_check_mark: | :x: [232][]        | :x:         | :x:       |
 | [Lists][]                         | :white_check_mark: | :white_check_mark: | :white_check_mark: | :white_check_mark: | :x: [231][]        | :x:         | :x:       |
-| [Records][]                       | :white_check_mark: | :white_check_mark: | :white_check_mark: | :x:                | :x:                | :x:         | :x:       |
+| [Records][]                       | :white_check_mark: | :white_check_mark: | :white_check_mark: | :x:                | :white_check_mark: | :x:         | :x:       |
 | [Discriminated unions][]          | :white_check_mark: | :white_check_mark: | :white_check_mark: | :x:                | :x: [233][]        | :x:         | :x:       |
-=======
-| [Maps][]                          | :white_check_mark: | :white_check_mark: | :white_check_mark: | :white_check_mark: | :x:                | :x:         | :x:       |
-| [Lists][]                         | :white_check_mark: | :white_check_mark: | :white_check_mark: | :white_check_mark: | :x:                | :x:         | :x:       |
-| [Records][]                       | :white_check_mark: | :white_check_mark: | :white_check_mark: | :x:                | :white_check_mark: | :x:         | :x:       |
-| [Discriminated unions][]          | :white_check_mark: | :white_check_mark: | :white_check_mark: | :x:                | :x:                | :x:         | :x:       |
->>>>>>> d6e52328
 | [Tuples][]                        | :white_check_mark: | :white_check_mark: | :white_check_mark: | :x:                | :white_check_mark: | :x:         | :x:       |
 | [Imports][]                       | :white_check_mark: | :white_check_mark: | :white_check_mark: | :x:                | :question:         | :x:         | :x:       |
 | [Module definitions][]            | :white_check_mark: | :white_check_mark: | :white_check_mark: | :x:                | :white_check_mark: | :x:         | :x:       |
@@ -76,19 +69,11 @@
 | [Multiline disjunctions][]        | :white_check_mark: | :white_check_mark: | :white_check_mark: | :white_check_mark: | :white_check_mark: | :x:         | :x:       |
 | [Multiline conjunctions][]        | :white_check_mark: | :white_check_mark: | :white_check_mark: | :white_check_mark: | :white_check_mark: | :x:         | :x:       |
 | [Delayed assignment][]            | :white_check_mark: | :white_check_mark: | :white_check_mark: | :white_check_mark: | :white_check_mark: | :x:         | :x:       |
-<<<<<<< HEAD
 | [Higher-order definitions][]      | :white_check_mark: | :white_check_mark: | ?                  | ?                  | :x: [221][]        | :x:         | :x:       |
 | [Temporal operators][]            | :white_check_mark: | :white_check_mark: | :x:                | :x:                | :x: *non-goal*     | :x:         | :x:       |
 | [Fairness][]                      | :white_check_mark: | :white_check_mark: | :x:                | :x:                | :x: *non-goal*     | :x:         | :x:       |
 | [Unbounded quantifiers][]         | :white_check_mark: | :white_check_mark: | :x:                | :x:                | :x: *non-goal*     | :x:         | :x:       |
-| ~~Strings~~, see #118             | :white_check_mark: | :white_check_mark: | :x:                | :white_check_mark: | :x:                | :x:         | :x:       |
-=======
-| [Higher-order definitions][]      | :white_check_mark: | :white_check_mark: | ?                  | ?                  | :x:                | :x:         | :x:       |
-| [Temporal operators][]            | :white_check_mark: | :white_check_mark: | :x:                | :x:                | :x:                | :x:         | :x:       |
-| [Fairness][]                      | :white_check_mark: | :white_check_mark: | :x:                | :x:                | :x:                | :x:         | :x:       |
-| [Unbounded quantifiers][]         | :white_check_mark: | :white_check_mark: | :x:                | :x:                | :x:                | :x:         | :x:       |
 | [String literals][], see #118     | :white_check_mark: | :white_check_mark: | :x:                | :white_check_mark: | :white_check_mark: | :x:         | :x:       |
->>>>>>> d6e52328
 | ~~uninterpreted types~~, see #118 | :white_check_mark: | :white_check_mark: | :x:                | :x:                | :x:                | :x:         | :x:       |
 
 ## Design principles
@@ -172,7 +157,6 @@
 [Fairness]: ./doc/lang.md#fairness
 [Unbounded quantifiers]: ./doc/lang.md#unbounded-quantifiers
 [Modes]: ./doc/lang.md#modes
-<<<<<<< HEAD
 [232]: https://github.com/informalsystems/tnt/issues/232
 [231]: https://github.com/informalsystems/tnt/issues/231
 [233]: https://github.com/informalsystems/tnt/issues/233
@@ -184,6 +168,4 @@
 [236]: https://github.com/informalsystems/tnt/issues/236
 [238]: https://github.com/informalsystems/tnt/issues/238
 [Higher-order definitions]: https://github.com/informalsystems/tnt/blob/main/doc/lang.md#operator-definitions
-=======
-[String literals]: https://github.com/informalsystems/tnt/blob/main/doc/lang.md#identifiers-and-strings
->>>>>>> d6e52328
+[String literals]: https://github.com/informalsystems/tnt/blob/main/doc/lang.md#identifiers-and-strings