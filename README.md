# TNT is not TLA+

![build badge](https://github.com/informalsystems/tnt/actions/workflows/main.yml/badge.svg)

This is a surface syntax that uses the same background logic as TLA+ but does
not try to mimic general mathematics. Instead it mimics functional languages,
e.g., Scala and OCaml.

## Syntax

Check the [preliminary syntax](./doc/lang.md). For each construct, we give
an equivalent TLA+ expression and thus define the language semantics by
this simple translation to TLA+.

## Examples

We have written [examples](./examples) of several TLA+ specifications in TNT.
To simplify reading, use [syntax highlighting](./editor-plugins) for your
editor (currently, only vim is supported).

## User manuals

 - TNT transpiler:
   - [tntc manpage](./doc/tntc.md)

   - [Installation](./tntc/README.md)

 - TNT REPL (very much WIP toward MVP):
   - [REPL](./doc/repl.md)

## Developer docs

 - [ADR001: Transpiler architecture](./doc/adr001-transpiler-architecture.md)
 - [ADR002: Error codes](./doc/adr002-errors.md)

## Source code

 - [tntc](./tntc) is the package for the `tntc` transpiler (work-in-progress)
 - [vscode](./vscode) vscode plugin (outdated)

## Roadmap

In the spirit of [Lessons from Writing a Compiler][], we have a roadmap, where
we are implementing various transpiler passes feature-by-feature, instead of
completely implementing every pass.

<<<<<<< HEAD
| Language feature                  | Parser             | Name resolution    | Effects            | Type checker       | Simulator          | To-Apalache | Tutorials |
| :---------------                  | :----:             | :-------------:    | :-----:            | :----------:       | :-------:          | :---------: | :-------: |
| [Booleans][]                      | :white_check_mark: | :white_check_mark: | :white_check_mark: | :white_check_mark: | :white_check_mark: | :x:         | :x:       |
| [Integers][]                      | :white_check_mark: | :white_check_mark: | :white_check_mark: | :white_check_mark: | :white_check_mark: | :x:         | :x:       |
| [if-then-else][]                  | :white_check_mark: | :white_check_mark: | :white_check_mark: | :white_check_mark: | :white_check_mark: | :x:         | :x:       |
| [Operator definitions][]          | :white_check_mark: | :white_check_mark: | :white_check_mark: | :white_check_mark: | :white_check_mark: | :x:         | :x:       |
| [Modes][]                         | :white_check_mark: | :white_check_mark: | :x:                | :x:                | :x: [234][]        | :x:         | :x:       |
| [Sets][]                          | :white_check_mark: | :white_check_mark: | :white_check_mark: | :white_check_mark: | :white_check_mark:/:x: [238][] | :x:     | :x:       |
| [Guess][]                         | :white_check_mark: | :white_check_mark: | :white_check_mark: | :white_check_mark: | :white_check_mark: | :x:         | :x:       |
| [Maps][]                          | :white_check_mark: | :white_check_mark: | :white_check_mark: | :white_check_mark: | :x: [232][]        | :x:         | :x:       |
| [Lists][]                         | :white_check_mark: | :white_check_mark: | :white_check_mark: | :white_check_mark: | :x: [231][]        | :x:         | :x:       |
| [Records][]                       | :white_check_mark: | :white_check_mark: | :white_check_mark: | :x:                | :white_check_mark: | :x:         | :x:       |
| [Discriminated unions][]          | :white_check_mark: | :white_check_mark: | :white_check_mark: | :x:                | :x: [233][]        | :x:         | :x:       |
| [Tuples][]                        | :white_check_mark: | :white_check_mark: | :white_check_mark: | :x:                | :white_check_mark: | :x:         | :x:       |
| [Imports][]                       | :white_check_mark: | :white_check_mark: | :white_check_mark: | :x:                | :question:         | :x:         | :x:       |
| [Module definitions][]            | :white_check_mark: | :white_check_mark: | :white_check_mark: | :x:                | :white_check_mark: | :x:         | :x:       |
| [Module instances][]              | :white_check_mark: | :white_check_mark: | :white_check_mark: | :x:                | :x: [237][]        | :x:         | :x:       |
| [Module imports][]                | :x: [8][]          | :x:                | :x:                | :x:                | :white_check_mark: | :x:         | :x:       |
| [Constant declarations][]         | :white_check_mark: | :white_check_mark: | :white_check_mark: | :white_check_mark: | :x: [236][]        | :x:         | :x:       |
| [Variable definitions][]          | :white_check_mark: | :white_check_mark: | :white_check_mark: | :white_check_mark: | :white_check_mark: | :x:         | :x:       |
| [Assumptions][]                   | :white_check_mark: | :white_check_mark: | :white_check_mark: | :x:                | :x: [235][]        | :x:         | :x:       |
| [Lambdas][]                       | :white_check_mark: | :white_check_mark: | :white_check_mark: | :white_check_mark: | :white_check_mark: | :x:         | :x:       |
| [Multiline disjunctions][]        | :white_check_mark: | :white_check_mark: | :white_check_mark: | :white_check_mark: | :white_check_mark: | :x:         | :x:       |
| [Multiline conjunctions][]        | :white_check_mark: | :white_check_mark: | :white_check_mark: | :white_check_mark: | :white_check_mark: | :x:         | :x:       |
| [Delayed assignment][]            | :white_check_mark: | :white_check_mark: | :white_check_mark: | :white_check_mark: | :white_check_mark: | :x:         | :x:       |
| [Higher-order definitions][]      | :white_check_mark: | :white_check_mark: | :white_check_mark: | :white_check_mark: | :x: [221][]        | :x:         | :x:       |
| [Temporal operators][]            | :white_check_mark: | :white_check_mark: | :x:                | :x:                | :x: *non-goal*     | :x:         | :x:       |
| [Fairness][]                      | :white_check_mark: | :white_check_mark: | :x:                | :x:                | :x: *non-goal*     | :x:         | :x:       |
| [Unbounded quantifiers][]         | :white_check_mark: | :white_check_mark: | :x:                | :x:                | :x: *non-goal*     | :x:         | :x:       |
| [String literals][], see #118     | :white_check_mark: | :white_check_mark: | :x:                | :white_check_mark: | :white_check_mark: | :x:         | :x:       |
| ~~uninterpreted types~~, see #118 | :white_check_mark: | :white_check_mark: | :x:                | :x:                | :x:                | :x:         | :x:       |
=======
| Language feature                  | Parser             | Name resolution    | Effects            | Type checker       | Simulator                      | To-Apalache | Tutorials |
| :---------------                  | :----:             | :-------------:    | :-----:            | :----------:       | :-------:                      | :---------: | :-------: |
| [Booleans][]                      | :white_check_mark: | :white_check_mark: | :white_check_mark: | :white_check_mark: | :white_check_mark:             | :x:         | :x:       |
| [Integers][]                      | :white_check_mark: | :white_check_mark: | :white_check_mark: | :white_check_mark: | :white_check_mark:             | :x:         | :x:       |
| [if-then-else][]                  | :white_check_mark: | :white_check_mark: | :white_check_mark: | :white_check_mark: | :white_check_mark:             | :x:         | :x:       |
| [Operator definitions][]          | :white_check_mark: | :white_check_mark: | :white_check_mark: | :white_check_mark: | :white_check_mark:             | :x:         | :x:       |
| [Modes][]                         | :white_check_mark: | :white_check_mark: | :white_check_mark: | :white_check_mark: | :x: [234][]                    | :x:         | :x:       |
| [Sets][]                          | :white_check_mark: | :white_check_mark: | :white_check_mark: | :white_check_mark: | :white_check_mark:/:x: [238][] | :x:         | :x:       |
| [Guess][]                         | :white_check_mark: | :white_check_mark: | :white_check_mark: | :white_check_mark: | :white_check_mark:             | :x:         | :x:       |
| [Maps][]                          | :white_check_mark: | :white_check_mark: | :white_check_mark: | :white_check_mark: | :x: [232][]                    | :x:         | :x:       |
| [Lists][]                         | :white_check_mark: | :white_check_mark: | :white_check_mark: | :white_check_mark: | :x: [231][]                    | :x:         | :x:       |
| [Records][]                       | :white_check_mark: | :white_check_mark: | :white_check_mark: | :x: [242][]        | :white_check_mark:             | :x:         | :x:       |
| [Discriminated unions][]          | :white_check_mark: | :white_check_mark: | :white_check_mark: | :x: [244][]        | :x: [233][]                    | :x:         | :x:       |
| [Tuples][]                        | :white_check_mark: | :white_check_mark: | :white_check_mark: | :x: [243][]        | :white_check_mark:             | :x:         | :x:       |
| [Imports][]                       | :white_check_mark: | :white_check_mark: | :white_check_mark: | :white_check_mark: | :question:                     | :x:         | :x:       |
| [Module definitions][]            | :white_check_mark: | :white_check_mark: | :x: [245][]        | :x: [245][]        | :white_check_mark:             | :x:         | :x:       |
| [Module instances][]              | :white_check_mark: | :white_check_mark: | :x: [245][]        | :x: [245][]        | :x: [237][]                    | :x:         | :x:       |
| [Multiple files][]                | :x: [8][]          | :x:                | :x:                | :x:                | :x:             | :x:         | :x:       |
| [Constant declarations][]         | :white_check_mark: | :white_check_mark: | :white_check_mark: | :white_check_mark: | :x: [236][]                    | :x:         | :x:       |
| [Variable definitions][]          | :white_check_mark: | :white_check_mark: | :white_check_mark: | :white_check_mark: | :white_check_mark:             | :x:         | :x:       |
| [Assumptions][]                   | :white_check_mark: | :white_check_mark: | :white_check_mark: | :x:                | :x: [235][]                    | :x:         | :x:       |
| [Lambdas][]                       | :white_check_mark: | :white_check_mark: | :white_check_mark: | :white_check_mark: | :white_check_mark:             | :x:         | :x:       |
| [Multiline disjunctions][]        | :white_check_mark: | :white_check_mark: | :white_check_mark: | :white_check_mark: | :white_check_mark:             | :x:         | :x:       |
| [Multiline conjunctions][]        | :white_check_mark: | :white_check_mark: | :white_check_mark: | :white_check_mark: | :white_check_mark:             | :x:         | :x:       |
| [Delayed assignment][]            | :white_check_mark: | :white_check_mark: | :white_check_mark: | :white_check_mark: | :white_check_mark:             | :x:         | :x:       |
| [Higher-order definitions][]      | :white_check_mark: | :white_check_mark: | :white_check_mark: | :white_check_mark: | :x: [221][]                    | :x:         | :x:       |
| [Temporal operators][]            | :white_check_mark: | :white_check_mark: | :white_check_mark: | :white_check_mark: | :x: *non-goal*                 | :x:         | :x:       |
| [Fairness][]                      | :white_check_mark: | :white_check_mark: | :white_check_mark: | :white_check_mark: | :x: *non-goal*                 | :x:         | :x:       |
| [Unbounded quantifiers][]         | :white_check_mark: | :white_check_mark: | :x:                | :x:                | :x: *non-goal*                 | :x:         | :x:       |
| [String literals][], see #118     | :white_check_mark: | :white_check_mark: | :white_check_mark: | :white_check_mark: | :white_check_mark:             | :x:         | :x:       |
| ~~uninterpreted types~~, see #118 | :white_check_mark: | :white_check_mark: | :x:                | :x:                | :x:                            | :x:         | :x:       |
>>>>>>> 836b85dc

## Design principles

 - *TNT should not annoy us*:

   If a language concept has "standard" syntax in the mainstream languages,
   we adopt the mainstream syntax.

 - *TNT should be easy to read*:
    - In contrast to TLA+, it keeps the set of ASCII control characters to minimum.
    - It eliminates ambiguity in several operators (of tuples, records, sequences).
    - It allows the user to specify types, if needed.

 - *TNT should be easy to write*:
    - It uses a small set of syntactic rules.
    - Most of the operators are mnemonic.
    - Rarely used operators (e.g. temporal operators) are mnemonic.
    - Constants, variables, and operators may be annotated with types,
      to get quick feedback from the type checker.
    - Well-known operators are written like in the most programming languages.
      Several examples:
        * `==` instead of just `=`,
        * `!=` instead of `/=` and `#`,
        * `&` and `and` instead of `/\`,
        * `|` and `or` instead of `\/`,
        * `not` instead of `~`,
        * `implies` instead of `=>`,
        * `/` instead of `\div`,
        * `.` instead of `!` when accessing a name in an instance.

 - *TNT should be easy to parse*: 
    - It uses a small set of syntactic rules (its ANTLR4 grammar is 120 SLOC).
    - It borrows the best practices from the programming languages.
    - It should eliminate ambiguity in all operators and idioms.

 - *TNT should be easy to pretty print*: 
    - Indentation is encouraged but not required.

 - *TNT should be compatible with TLA+*:
    - We keep one-to-one correspondence with the most of TLA+ operators.
    - There will be a transpiler to TLA+, so you can always jump back to TLA+.

 - *TNT minimizes pain points of TLA+*:
    - There is a clean separation between expressions of different modes:
        stateless, state, action, and temporal.
    - Updates to state variables are labelled as assignments: `x <- e`.
    - Recursive operators and functions are removed in favor of
      well-known concepts such as `filter`, `map`, and `fold`.
    - Module imports and instances in TNT look similar to state-of-the-art
      programming languages.

 - *TNT is CLI-first*:
    - The users should be able to parse and transpile TNT in the command-line.
    - The intermediate transpiler outputs are avaiable in JSON.
    - IDE support (such as a VSCode plugin) is a beatiful opt-in, not a requirement.

[Lessons from Writing a Compiler]: https://borretti.me/article/lessons-writing-compiler
[Imports]: ./doc/lang.md#imports-1
[Module definitions]: ./doc/lang.md#module-definition
[Constant declarations]: ./doc/lang.md#constant-declarations
[Assumptions]: ./doc/lang.md#assumptions
[Variable definitions]: ./doc/lang.md#variable-definitions
[Operator definitions]: ./doc/lang.md#variable-definitions
[Module instances]: ./doc/lang.md#module-instances
[Lambdas]: ./doc/lang.md#lambdas-aka-anonymous-operators
[Booleans]: ./doc/lang.md#boolean-operators-and-equality
[Integers]: ./doc/lang.md#integers
[Sets]: ./doc/lang.md#sets
[Lists]: ./doc/lang.md#lists-aka-sequences
[Multiline disjunctions]: ./doc/lang.md#multiline-disjunctions
[Multiline conjunctions]: ./doc/lang.md#multiline-conjunctions
[if-then-else]: ./doc/lang.md#condition
[Guess]: ./doc/lang.md#existential-quantifier-and-non-deterministic-choice
[Maps]: ./doc/lang.md#maps-aka-functions
[Records]: ./doc/lang.md#records
[Discriminated unions]: ./doc/lang.md#discriminated-unions
[Tuples]: ./doc/lang.md#tuples
[Delayed assignment]: ./doc/lang.md#delayed-assignment
[Temporal operators]: ./doc/lang.md#temporal-operators
[Fairness]: ./doc/lang.md#fairness
[Unbounded quantifiers]: ./doc/lang.md#unbounded-quantifiers
[Modes]: ./doc/lang.md#modes
[232]: https://github.com/informalsystems/tnt/issues/232
[231]: https://github.com/informalsystems/tnt/issues/231
[233]: https://github.com/informalsystems/tnt/issues/233
[221]: https://github.com/informalsystems/tnt/issues/221
[234]: https://github.com/informalsystems/tnt/issues/234
[235]: https://github.com/informalsystems/tnt/issues/235
[8]: https://github.com/informalsystems/tnt/issues/8
[237]: https://github.com/informalsystems/tnt/issues/237
[236]: https://github.com/informalsystems/tnt/issues/236
[238]: https://github.com/informalsystems/tnt/issues/238
[Higher-order definitions]: https://github.com/informalsystems/tnt/blob/main/doc/lang.md#operator-definitions
[String literals]: https://github.com/informalsystems/tnt/blob/main/doc/lang.md#identifiers-and-strings<|MERGE_RESOLUTION|>--- conflicted
+++ resolved
@@ -44,39 +44,6 @@
 we are implementing various transpiler passes feature-by-feature, instead of
 completely implementing every pass.
 
-<<<<<<< HEAD
-| Language feature                  | Parser             | Name resolution    | Effects            | Type checker       | Simulator          | To-Apalache | Tutorials |
-| :---------------                  | :----:             | :-------------:    | :-----:            | :----------:       | :-------:          | :---------: | :-------: |
-| [Booleans][]                      | :white_check_mark: | :white_check_mark: | :white_check_mark: | :white_check_mark: | :white_check_mark: | :x:         | :x:       |
-| [Integers][]                      | :white_check_mark: | :white_check_mark: | :white_check_mark: | :white_check_mark: | :white_check_mark: | :x:         | :x:       |
-| [if-then-else][]                  | :white_check_mark: | :white_check_mark: | :white_check_mark: | :white_check_mark: | :white_check_mark: | :x:         | :x:       |
-| [Operator definitions][]          | :white_check_mark: | :white_check_mark: | :white_check_mark: | :white_check_mark: | :white_check_mark: | :x:         | :x:       |
-| [Modes][]                         | :white_check_mark: | :white_check_mark: | :x:                | :x:                | :x: [234][]        | :x:         | :x:       |
-| [Sets][]                          | :white_check_mark: | :white_check_mark: | :white_check_mark: | :white_check_mark: | :white_check_mark:/:x: [238][] | :x:     | :x:       |
-| [Guess][]                         | :white_check_mark: | :white_check_mark: | :white_check_mark: | :white_check_mark: | :white_check_mark: | :x:         | :x:       |
-| [Maps][]                          | :white_check_mark: | :white_check_mark: | :white_check_mark: | :white_check_mark: | :x: [232][]        | :x:         | :x:       |
-| [Lists][]                         | :white_check_mark: | :white_check_mark: | :white_check_mark: | :white_check_mark: | :x: [231][]        | :x:         | :x:       |
-| [Records][]                       | :white_check_mark: | :white_check_mark: | :white_check_mark: | :x:                | :white_check_mark: | :x:         | :x:       |
-| [Discriminated unions][]          | :white_check_mark: | :white_check_mark: | :white_check_mark: | :x:                | :x: [233][]        | :x:         | :x:       |
-| [Tuples][]                        | :white_check_mark: | :white_check_mark: | :white_check_mark: | :x:                | :white_check_mark: | :x:         | :x:       |
-| [Imports][]                       | :white_check_mark: | :white_check_mark: | :white_check_mark: | :x:                | :question:         | :x:         | :x:       |
-| [Module definitions][]            | :white_check_mark: | :white_check_mark: | :white_check_mark: | :x:                | :white_check_mark: | :x:         | :x:       |
-| [Module instances][]              | :white_check_mark: | :white_check_mark: | :white_check_mark: | :x:                | :x: [237][]        | :x:         | :x:       |
-| [Module imports][]                | :x: [8][]          | :x:                | :x:                | :x:                | :white_check_mark: | :x:         | :x:       |
-| [Constant declarations][]         | :white_check_mark: | :white_check_mark: | :white_check_mark: | :white_check_mark: | :x: [236][]        | :x:         | :x:       |
-| [Variable definitions][]          | :white_check_mark: | :white_check_mark: | :white_check_mark: | :white_check_mark: | :white_check_mark: | :x:         | :x:       |
-| [Assumptions][]                   | :white_check_mark: | :white_check_mark: | :white_check_mark: | :x:                | :x: [235][]        | :x:         | :x:       |
-| [Lambdas][]                       | :white_check_mark: | :white_check_mark: | :white_check_mark: | :white_check_mark: | :white_check_mark: | :x:         | :x:       |
-| [Multiline disjunctions][]        | :white_check_mark: | :white_check_mark: | :white_check_mark: | :white_check_mark: | :white_check_mark: | :x:         | :x:       |
-| [Multiline conjunctions][]        | :white_check_mark: | :white_check_mark: | :white_check_mark: | :white_check_mark: | :white_check_mark: | :x:         | :x:       |
-| [Delayed assignment][]            | :white_check_mark: | :white_check_mark: | :white_check_mark: | :white_check_mark: | :white_check_mark: | :x:         | :x:       |
-| [Higher-order definitions][]      | :white_check_mark: | :white_check_mark: | :white_check_mark: | :white_check_mark: | :x: [221][]        | :x:         | :x:       |
-| [Temporal operators][]            | :white_check_mark: | :white_check_mark: | :x:                | :x:                | :x: *non-goal*     | :x:         | :x:       |
-| [Fairness][]                      | :white_check_mark: | :white_check_mark: | :x:                | :x:                | :x: *non-goal*     | :x:         | :x:       |
-| [Unbounded quantifiers][]         | :white_check_mark: | :white_check_mark: | :x:                | :x:                | :x: *non-goal*     | :x:         | :x:       |
-| [String literals][], see #118     | :white_check_mark: | :white_check_mark: | :x:                | :white_check_mark: | :white_check_mark: | :x:         | :x:       |
-| ~~uninterpreted types~~, see #118 | :white_check_mark: | :white_check_mark: | :x:                | :x:                | :x:                | :x:         | :x:       |
-=======
 | Language feature                  | Parser             | Name resolution    | Effects            | Type checker       | Simulator                      | To-Apalache | Tutorials |
 | :---------------                  | :----:             | :-------------:    | :-----:            | :----------:       | :-------:                      | :---------: | :-------: |
 | [Booleans][]                      | :white_check_mark: | :white_check_mark: | :white_check_mark: | :white_check_mark: | :white_check_mark:             | :x:         | :x:       |
@@ -108,7 +75,6 @@
 | [Unbounded quantifiers][]         | :white_check_mark: | :white_check_mark: | :x:                | :x:                | :x: *non-goal*                 | :x:         | :x:       |
 | [String literals][], see #118     | :white_check_mark: | :white_check_mark: | :white_check_mark: | :white_check_mark: | :white_check_mark:             | :x:         | :x:       |
 | ~~uninterpreted types~~, see #118 | :white_check_mark: | :white_check_mark: | :x:                | :x:                | :x:                            | :x:         | :x:       |
->>>>>>> 836b85dc
 
 ## Design principles
 
