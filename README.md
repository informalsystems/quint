# TNT is not TLA+

![build badge](https://github.com/informalsystems/tnt/actions/workflows/main.yml/badge.svg)

This is a surface syntax that uses the same background logic as TLA+ but does
not try to mimic general mathematics. Instead it mimics functional languages,
e.g., Scala and OCaml.

## Syntax

Check the [preliminary syntax](./doc/lang.md). For each construct, we give
an equivalent TLA+ expression and thus define the language semantics by
this simple translation to TLA+.

## Examples

We have written [examples](./examples) of several TLA+ specifications in TNT.
To simplify reading, use [syntax highlighting](./editor-plugins) for your
editor (currently, only vim is supported).

## User manuals

 - TNT transpiler:
   - [tntc manpage](./doc/tntc.md)

   - [Installation](./tntc/README.md)

 - TNT REPL (very much WIP toward MVP):
   - [REPL](./doc/repl.md)

## Developer docs

 - [ADR001: Transpiler architecture](./doc/adr001-transpiler-architecture.md)
 - [ADR002: Error codes](./doc/adr002-errors.md)

## Source code

 - [tntc](./tntc) is the package for the `tntc` transpiler (work-in-progress)
 - [vscode](./vscode) vscode plugin (outdated)

## Roadmap

In the spirit of [Lessons from Writing a Compiler][], we have a roadmap, where
we are implementing various transpiler passes feature-by-feature, instead of
completely implementing every pass.

| Language feature                  | Parser             | Name resolution    | Effects            | Type checker       | Simulator                      | To-Apalache | Tutorials |
| :---------------                  | :----:             | :-------------:    | :-----:            | :----------:       | :-------:                      | :---------: | :-------: |
| [Booleans][]                      | :white_check_mark: | :white_check_mark: | :white_check_mark: | :white_check_mark: | :white_check_mark:             | :x:         | :x:       |
| [Integers][]                      | :white_check_mark: | :white_check_mark: | :white_check_mark: | :white_check_mark: | :white_check_mark:             | :x:         | :x:       |
| [if-then-else][]                  | :white_check_mark: | :white_check_mark: | :white_check_mark: | :white_check_mark: | :white_check_mark:             | :x:         | :x:       |
| [Operator definitions][]          | :white_check_mark: | :white_check_mark: | :white_check_mark: | :white_check_mark: | :white_check_mark:             | :x:         | :x:       |
| [Modes][]                         | :white_check_mark: | :white_check_mark: | :white_check_mark: | :white_check_mark: | :x: [234][]                    | :x:         | :x:       |
| [Sets][]                          | :white_check_mark: | :white_check_mark: | :white_check_mark: | :white_check_mark: | :white_check_mark:/:x: [238][] | :x:         | :x:       |
| [Guess][]                         | :white_check_mark: | :white_check_mark: | :white_check_mark: | :white_check_mark: | :white_check_mark:             | :x:         | :x:       |
<<<<<<< HEAD
| [Maps][]                          | :white_check_mark: | :white_check_mark: | :white_check_mark: | :white_check_mark: | :white_check_mark:  | :x:         | :x:       |
| [Lists][]                         | :white_check_mark: | :white_check_mark: | :white_check_mark: | :white_check_mark: | :white_check_mark:/:x: [231][] | :x:         | :x:       |
=======
| [Maps][]                          | :white_check_mark: | :white_check_mark: | :white_check_mark: | :white_check_mark: | :white_check_mark:/:x: [232][] | :x:         | :x:       |
| [Lists][]                         | :white_check_mark: | :white_check_mark: | :white_check_mark: | :white_check_mark: | :white_check_mark:             | :x:         | :x:       |
>>>>>>> 4207bf67
| [Records][]                       | :white_check_mark: | :white_check_mark: | :white_check_mark: | :x: [242][]        | :white_check_mark:             | :x:         | :x:       |
| [Discriminated unions][]          | :white_check_mark: | :white_check_mark: | :white_check_mark: | :x: [244][]        | :x: [233][]                    | :x:         | :x:       |
| [Tuples][]                        | :white_check_mark: | :white_check_mark: | :white_check_mark: | :x: [243][]        | :white_check_mark:             | :x:         | :x:       |
| [Imports][]                       | :white_check_mark: | :white_check_mark: | :white_check_mark: | :white_check_mark: | :question:                     | :x:         | :x:       |
| [Module definitions][]            | :white_check_mark: | :white_check_mark: | :x: [245][]        | :x: [245][]        | :white_check_mark:             | :x:         | :x:       |
| [Module instances][]              | :white_check_mark: | :white_check_mark: | :x: [245][]        | :x: [245][]        | :x: [237][]                    | :x:         | :x:       |
| [Multiple files][]                | :x: [8][]          | :x:                | :x:                | :x:                | :x:                            | :x:         | :x:       |
| [Constant declarations][]         | :white_check_mark: | :white_check_mark: | :white_check_mark: | :white_check_mark: | :x: [236][]                    | :x:         | :x:       |
| [Variable definitions][]          | :white_check_mark: | :white_check_mark: | :white_check_mark: | :white_check_mark: | :white_check_mark:             | :x:         | :x:       |
| [Assumptions][]                   | :white_check_mark: | :white_check_mark: | :white_check_mark: | :x:                | :x: [235][]                    | :x:         | :x:       |
| [Lambdas][]                       | :white_check_mark: | :white_check_mark: | :white_check_mark: | :white_check_mark: | :white_check_mark:             | :x:         | :x:       |
| [Multiline disjunctions][]        | :white_check_mark: | :white_check_mark: | :white_check_mark: | :white_check_mark: | :white_check_mark:             | :x:         | :x:       |
| [Multiline conjunctions][]        | :white_check_mark: | :white_check_mark: | :white_check_mark: | :white_check_mark: | :white_check_mark:             | :x:         | :x:       |
| [Delayed assignment][]            | :white_check_mark: | :white_check_mark: | :white_check_mark: | :white_check_mark: | :white_check_mark:             | :x:         | :x:       |
| Invariant checking                | -                | -           |           |                 | :white_check_mark: | :x:         | :x:       |
| [Higher-order definitions][]      | :white_check_mark: | :white_check_mark: | :white_check_mark: | :white_check_mark: | :x: [221][]                    | :x:         | :x:       |
| [Temporal operators][]            | :white_check_mark: | :white_check_mark: | :white_check_mark: | :white_check_mark: | *non-goal*                 | :x:         | :x:       |
| [Fairness][]                      | :white_check_mark: | :white_check_mark: | :white_check_mark: | :white_check_mark: | *non-goal*                 | :x:         | :x:       |
| [Unbounded quantifiers][]         | :white_check_mark: | :white_check_mark: | :x:                | :x:                | *non-goal*                 | :x:         | :x:       |
| [String literals][], see #118     | :white_check_mark: | :white_check_mark: | :white_check_mark: | :white_check_mark: | :white_check_mark:             | :x:         | :x:       |
| ~~uninterpreted types~~, see #118 | :white_check_mark: | :white_check_mark: | :x:                | :x:                | :x:                            | :x:         | :x:       |

## Design principles

 - *TNT should not annoy us*:

   If a language concept has "standard" syntax in the mainstream languages,
   we adopt the mainstream syntax.

 - *TNT should be easy to read*:
    - In contrast to TLA+, it keeps the set of ASCII control characters to minimum.
    - It eliminates ambiguity in several operators (of tuples, records, sequences).
    - It allows the user to specify types, if needed.

 - *TNT should be easy to write*:
    - It uses a small set of syntactic rules.
    - Most of the operators are mnemonic.
    - Rarely used operators (e.g. temporal operators) are mnemonic.
    - Constants, variables, and operators may be annotated with types,
      to get quick feedback from the type checker.
    - Well-known operators are written like in the most programming languages.
      Several examples:
        * `==` instead of just `=`,
        * `!=` instead of `/=` and `#`,
        * `&` and `and` instead of `/\`,
        * `|` and `or` instead of `\/`,
        * `not` instead of `~`,
        * `implies` instead of `=>`,
        * `/` instead of `\div`,
        * `.` instead of `!` when accessing a name in an instance.

 - *TNT should be easy to parse*: 
    - It uses a small set of syntactic rules (its ANTLR4 grammar is 120 SLOC).
    - It borrows the best practices from the programming languages.
    - It should eliminate ambiguity in all operators and idioms.

 - *TNT should be easy to pretty print*: 
    - Indentation is encouraged but not required.

 - *TNT should be compatible with TLA+*:
    - We keep one-to-one correspondence with the most of TLA+ operators.
    - There will be a transpiler to TLA+, so you can always jump back to TLA+.

 - *TNT minimizes pain points of TLA+*:
    - There is a clean separation between expressions of different modes:
        stateless, state, action, and temporal.
    - Updates to state variables are labelled as assignments: `x <- e`.
    - Recursive operators and functions are removed in favor of
      well-known concepts such as `filter`, `map`, and `fold`.
    - Module imports and instances in TNT look similar to state-of-the-art
      programming languages.

 - *TNT is CLI-first*:
    - The users should be able to parse and transpile TNT in the command-line.
    - The intermediate transpiler outputs are avaiable in JSON.
    - IDE support (such as a VSCode plugin) is a beatiful opt-in, not a requirement.

[Lessons from Writing a Compiler]: https://borretti.me/article/lessons-writing-compiler
[Imports]: ./doc/lang.md#imports-1
[Module definitions]: ./doc/lang.md#module-definition
[Constant declarations]: ./doc/lang.md#constant-declarations
[Assumptions]: ./doc/lang.md#assumptions
[Variable definitions]: ./doc/lang.md#variable-definitions
[Operator definitions]: ./doc/lang.md#variable-definitions
[Module instances]: ./doc/lang.md#module-instances
[Lambdas]: ./doc/lang.md#lambdas-aka-anonymous-operators
[Booleans]: ./doc/lang.md#boolean-operators-and-equality
[Integers]: ./doc/lang.md#integers
[Sets]: ./doc/lang.md#sets
[Lists]: ./doc/lang.md#lists-aka-sequences
[Multiline disjunctions]: ./doc/lang.md#multiline-disjunctions
[Multiline conjunctions]: ./doc/lang.md#multiline-conjunctions
[if-then-else]: ./doc/lang.md#condition
[Guess]: ./doc/lang.md#existential-quantifier-and-non-deterministic-choice
[Maps]: ./doc/lang.md#maps-aka-functions
[Records]: ./doc/lang.md#records
[Discriminated unions]: ./doc/lang.md#discriminated-unions
[Tuples]: ./doc/lang.md#tuples
[Delayed assignment]: ./doc/lang.md#delayed-assignment
[Temporal operators]: ./doc/lang.md#temporal-operators
[Fairness]: ./doc/lang.md#fairness
[Unbounded quantifiers]: ./doc/lang.md#unbounded-quantifiers
[Modes]: ./doc/lang.md#modes
[232]: https://github.com/informalsystems/tnt/issues/232
[231]: https://github.com/informalsystems/tnt/issues/231
[233]: https://github.com/informalsystems/tnt/issues/233
[221]: https://github.com/informalsystems/tnt/issues/221
[234]: https://github.com/informalsystems/tnt/issues/234
[235]: https://github.com/informalsystems/tnt/issues/235
[8]: https://github.com/informalsystems/tnt/issues/8
[237]: https://github.com/informalsystems/tnt/issues/237
[236]: https://github.com/informalsystems/tnt/issues/236
[238]: https://github.com/informalsystems/tnt/issues/238
[242]: https://github.com/informalsystems/tnt/issues/242
[243]: https://github.com/informalsystems/tnt/issues/243
[244]: https://github.com/informalsystems/tnt/issues/244
[245]: https://github.com/informalsystems/tnt/issues/245
[Higher-order definitions]: https://github.com/informalsystems/tnt/blob/main/doc/lang.md#operator-definitions
[String literals]: https://github.com/informalsystems/tnt/blob/main/doc/lang.md#identifiers-and-strings<|MERGE_RESOLUTION|>--- conflicted
+++ resolved
@@ -53,13 +53,8 @@
 | [Modes][]                         | :white_check_mark: | :white_check_mark: | :white_check_mark: | :white_check_mark: | :x: [234][]                    | :x:         | :x:       |
 | [Sets][]                          | :white_check_mark: | :white_check_mark: | :white_check_mark: | :white_check_mark: | :white_check_mark:/:x: [238][] | :x:         | :x:       |
 | [Guess][]                         | :white_check_mark: | :white_check_mark: | :white_check_mark: | :white_check_mark: | :white_check_mark:             | :x:         | :x:       |
-<<<<<<< HEAD
 | [Maps][]                          | :white_check_mark: | :white_check_mark: | :white_check_mark: | :white_check_mark: | :white_check_mark:  | :x:         | :x:       |
-| [Lists][]                         | :white_check_mark: | :white_check_mark: | :white_check_mark: | :white_check_mark: | :white_check_mark:/:x: [231][] | :x:         | :x:       |
-=======
-| [Maps][]                          | :white_check_mark: | :white_check_mark: | :white_check_mark: | :white_check_mark: | :white_check_mark:/:x: [232][] | :x:         | :x:       |
 | [Lists][]                         | :white_check_mark: | :white_check_mark: | :white_check_mark: | :white_check_mark: | :white_check_mark:             | :x:         | :x:       |
->>>>>>> 4207bf67
 | [Records][]                       | :white_check_mark: | :white_check_mark: | :white_check_mark: | :x: [242][]        | :white_check_mark:             | :x:         | :x:       |
 | [Discriminated unions][]          | :white_check_mark: | :white_check_mark: | :white_check_mark: | :x: [244][]        | :x: [233][]                    | :x:         | :x:       |
 | [Tuples][]                        | :white_check_mark: | :white_check_mark: | :white_check_mark: | :x: [243][]        | :white_check_mark:             | :x:         | :x:       |
