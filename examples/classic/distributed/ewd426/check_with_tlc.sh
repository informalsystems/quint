#!/bin/bash

# Load common utilities
source ./common.sh || { echo "Error: Could not load common.sh"; exit 1; }

# Default configurations
APALACHE_JAR="$HOME/.quint/apalache-dist-0.47.2/apalache/lib/apalache.jar"
JAVA_OPTS="-Xmx8G -Xss515m"
FILE=""  # Mandatory: User must specify a file

# Optional parameters
INVARIANTS=()
TEMPORAL_PROPS=()

# Function to parse command-line arguments
parse_args() {
    while [[ $# -gt 0 ]]; do
        case "$1" in
            --invariant)
                shift
                IFS=',' read -ra INVARIANTS <<< "$1"
                ;;
            --temporal)
                shift
                IFS=',' read -ra TEMPORAL_PROPS <<< "$1"
                ;;
            --file)
                shift
                FILE="$1"
                ;;
            --apalache-jar)
                shift
                APALACHE_JAR="$1"
                ;;
            --help)
                echo "Usage: $0 --file FILE.qnt [--invariant INV1,INV2] [--temporal TEMP1,TEMP2] [--apalache-jar JAR_PATH]"
                exit 0
                ;;
            *)
                err "Unknown option: $1"
                exit 1
                ;;
        esac
        shift
    done

    # Ensure exactly one file is provided
    if [[ -z "$FILE" ]]; then
        err_and_exit "You must specify a Quint file using --file FILE.qnt"
    fi
}

# Function to generate the compilation arguments dynamically
generate_compile_options() {
    local options=()
    if [[ ${#INVARIANTS[@]} -gt 0 ]]; then
        options+=("--invariant=$(IFS=,; echo "${INVARIANTS[*]}")")
    fi
    if [[ ${#TEMPORAL_PROPS[@]} -gt 0 ]]; then
        options+=("--temporal=$(IFS=,; echo "${TEMPORAL_PROPS[*]}")")
    fi
    echo "${options[*]}"
}

# Function to create a standard .cfg file
create_cfg_file() {
    local cfg_file="$1"
    echo "INIT" > "$cfg_file"
    echo "q_init" >> "$cfg_file"
    echo "" >> "$cfg_file"
    echo "NEXT" >> "$cfg_file"
    echo "q_step" >> "$cfg_file"

    # Add default invariant if invariants were specified
    if [[ ${#INVARIANTS[@]} -gt 0 ]]; then
        echo "" >> "$cfg_file"
        echo "INVARIANT" >> "$cfg_file"
        echo "q_inv" >> "$cfg_file"
    fi

    # Add default temporal properties if any were specified
    if [[ ${#TEMPORAL_PROPS[@]} -gt 0 ]]; then
        echo "" >> "$cfg_file"
        echo "PROPERTY" >> "$cfg_file"
        echo "q_temporalProps" >> "$cfg_file"
    fi
}

<<<<<<< HEAD
# Function to run TLC model checker
run_tlc() {
    local tla_file="$1"
    local output

    info "Running TLC for $tla_file..."
    output=$(java $JAVA_OPTS -cp "$APALACHE_JAR" tlc2.TLC -deadlock "$tla_file" 2>&1)

    if echo "$output" | grep -q "Model checking completed. No error has been found."; then
        info "Model checking succeeded for $tla_file"
    else
        err_and_exit "Model checking failed for $tla_file\n$output"
=======
    if [[ $? -ne 0 ]]; then
        echo "Error: Failed to edit $tla_file"
        exit 1
>>>>>>> c692cb38
    fi
}

<<<<<<< HEAD
# Main function to process the file
process_file() {
    local base_name="${FILE%.qnt}"
    local tla_file="${base_name}.tla"
    local cfg_file="${base_name}.cfg"
=======
    # Step 2: Create the .cfg file
    cat <<EOF > "$cfg_file"
INIT
q_init
>>>>>>> c692cb38

    info "Processing $FILE..."

    # Step 1: Compile the .qnt file to .tla
    local compile_options
    compile_options=$(generate_compile_options)
    quint compile --target=tlaplus "$FILE" $compile_options > "$tla_file" || err_and_exit "Compilation failed for $FILE"

    # Step 2: Fix init predicate issue using Perl (cross-platform solution)
    perl -0777 -i -pe "s/(.*)'\s+:= (.*_self_stabilization_.*?initial)/\1 = \2/s" "$tla_file" || err_and_exit "Failed to edit $tla_file"

<<<<<<< HEAD
    # Step 3: Create .cfg file with `q_inv` and `q_temporalProps`
    create_cfg_file "$cfg_file"

    # Step 4: Run model checker
    run_tlc "$tla_file"

    # Step 5: Cleanup
=======
    # Step 3: Run TLC with the required Apalache lib files and check output
    output=$(java $JAVA_OPTS -cp "$APALACHE_JAR" tlc2.TLC -deadlock "$tla_file" 2>&1)

    # Step 4: Delete the generated .tla and .cfg files
>>>>>>> c692cb38
    rm -f "$tla_file" "$cfg_file"
}

# Parse command-line arguments
parse_args "$@"

# Process the single file
process_file

info "File processed successfully."<|MERGE_RESOLUTION|>--- conflicted
+++ resolved
@@ -86,7 +86,6 @@
     fi
 }
 
-<<<<<<< HEAD
 # Function to run TLC model checker
 run_tlc() {
     local tla_file="$1"
@@ -99,26 +98,14 @@
         info "Model checking succeeded for $tla_file"
     else
         err_and_exit "Model checking failed for $tla_file\n$output"
-=======
-    if [[ $? -ne 0 ]]; then
-        echo "Error: Failed to edit $tla_file"
-        exit 1
->>>>>>> c692cb38
     fi
 }
 
-<<<<<<< HEAD
 # Main function to process the file
 process_file() {
     local base_name="${FILE%.qnt}"
     local tla_file="${base_name}.tla"
     local cfg_file="${base_name}.cfg"
-=======
-    # Step 2: Create the .cfg file
-    cat <<EOF > "$cfg_file"
-INIT
-q_init
->>>>>>> c692cb38
 
     info "Processing $FILE..."
 
@@ -127,23 +114,13 @@
     compile_options=$(generate_compile_options)
     quint compile --target=tlaplus "$FILE" $compile_options > "$tla_file" || err_and_exit "Compilation failed for $FILE"
 
-    # Step 2: Fix init predicate issue using Perl (cross-platform solution)
-    perl -0777 -i -pe "s/(.*)'\s+:= (.*_self_stabilization_.*?initial)/\1 = \2/s" "$tla_file" || err_and_exit "Failed to edit $tla_file"
-
-<<<<<<< HEAD
-    # Step 3: Create .cfg file with `q_inv` and `q_temporalProps`
+    # Step 2: Create .cfg file with `q_inv` and `q_temporalProps`
     create_cfg_file "$cfg_file"
 
-    # Step 4: Run model checker
+    # Step 3: Run model checker
     run_tlc "$tla_file"
 
-    # Step 5: Cleanup
-=======
-    # Step 3: Run TLC with the required Apalache lib files and check output
-    output=$(java $JAVA_OPTS -cp "$APALACHE_JAR" tlc2.TLC -deadlock "$tla_file" 2>&1)
-
-    # Step 4: Delete the generated .tla and .cfg files
->>>>>>> c692cb38
+    # Step 4: Cleanup
     rm -f "$tla_file" "$cfg_file"
 }
 
