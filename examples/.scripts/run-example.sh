--- conflicted
+++ resolved
@@ -25,17 +25,14 @@
     main="--main=LamportMutex_3_10"
   elif [[ "$file" == "classic/distributed/ReadersWriters/ReadersWriters.qnt" ]] ; then
     main="--main=ReadersWriters_5"
-<<<<<<< HEAD
-  elif [[ "$file" == "puzzles/prisoners/prisoners.qnt" ]] ; then
-    main="--main=prisoners3"
-=======
   elif [[ "$file" == "cosmos/ics20/bank.qnt" ]] ; then
     main="--main=bankTests"
   elif [[ "$file" == "cosmos/ics20/denomTrace.qnt" ]] ; then
     main="--main=properChannelsTests"
   elif [[ "$file" == "cosmos/ics20/ics20.qnt" ]] ; then
     main="--main=ics20Test"
->>>>>>> a063c9db
+  elif [[ "$file" == "puzzles/prisoners/prisoners.qnt" ]] ; then
+    main="--main=prisoners3"
   elif [[ "$file" == "solidity/ERC20/erc20.qnt" ]] ; then
     main="--main=erc20Tests"
   elif [[ "$file" == "solidity/SimplePonzi/simplePonzi.qnt" ]] ; then
