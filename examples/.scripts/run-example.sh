#!/usr/bin/env bash
# shellcheck disable=SC3043,SC3020

# Run a single example spec thru parsing, typechecking, tests, and verification
# and print a single markdown table row reporting the results.
#
# Usage:
#
#    ./run-example path/to/my/spec.qnt

result () {
    local cmd="$1"
    local args="$2"
    local file="$3"

    # Skip tests for parameterized modules
    if [[ "$cmd" == "test" && (
            "$file" == "classic/distributed/Paxos/Voting.qnt" ||
            "$file" == "cosmos/tendermint/Tendermint.qnt" ||
            "$file" == "cosmos/tendermint/TendermintTest.qnt" ||
            "$file" == "cosmos/lightclient/Blockchain.qnt" ||
            "$file" == "cosmos/lightclient/LCVerificationApi.qnt" ||
            "$file" == "cryptography/hashes.qnt" ) ]] ; then
      printf "N/A[^parameterized]"; return
    fi
    # Skip verification for specs that do not define a state machine
    if [[ "$cmd" == "verify" && (
            "$file" == "classic/distributed/Paxos/Voting.qnt" ||
            "$file" == "cosmos/lightclient/Blockchain.qnt" ||
            "$file" == "cosmos/lightclient/LCVerificationApi.qnt" ||
            "$file" == "cosmos/lightclient/typedefs.qnt" ||
            "$file" == "cosmos/tendermint/Tendermint.qnt" ||
            "$file" == "cosmos/tendermint/TendermintTest.qnt" ||
            "$file" =~ ^cryptography/ ||
            "$file" =~ ^spells/ ||
            "$file" == "solidity/SimpleAuction/SimpleAuction.qnt" ||
            "$file" == "cosmos/ics20/base.qnt" ) ]] ; then
      printf "N/A[^nostatemachine]"; return
    fi

    # Run the command and record success / failure
    local quint_cmd="quint $cmd $args $file"
    local succeeded=false
    if ($quint_cmd &> /dev/null)
    then
        printf ":white_check_mark:"
        succeeded=true
    else
        printf ":x:"
        succeeded=false
    fi

<<<<<<< HEAD
    # Print additional explanations
    if [[ "$file" == "classic/distributed/Paxos/Paxos.qnt" &&  "$cmd" == verify ]] ; then
      printf "<sup>https://github.com/informalsystems/quint/issues/1034</sup>"
    elif [[ "$file" == "classic/distributed/TwoPhaseCommit/two_phase_commit.qnt" && "$cmd" == verify ]] ; then
      printf "<sup>https://github.com/informalsystems/quint/issues/1034</sup>"
    elif [[ "$file" == "language-features/option.qnt" && "$cmd" == verify ]] ; then
      printf "<sup>https://github.com/informalsystems/quint/issues/1034</sup>"
    elif [[ "$file" == "solidity/icse23-fig7/lottery.qnt" && "$cmd" == "verify" ]] ; then
      printf "<sup>https://github.com/informalsystems/quint/issues/1019</sup>"
=======
    # We only want to print additional info to annotate failing results
    if [[ $succeeded == false ]]; then
      # Print additional explanations
      if [[ "$file" == "solidity/icse23-fig7/lottery.qnt" && "$cmd" == "verify" ]] ; then
        printf "<sup>https://github.com/informalsystems/quint/issues/1285</sup>"
      elif [[ "$file" == "classic/distributed/Paxos/Paxos.qnt" && "$cmd" == "verify" ]] ; then
        printf "<sup>https://github.com/informalsystems/quint/issues/1284</sup>"
      fi
>>>>>>> cf1f6122
    fi
}

get_main () {
  local file="$1"
  local main=""
  if [[ "$file" == "classic/distributed/LamportMutex/LamportMutex.qnt" ]] ; then
    main="--main=LamportMutex_3_10"
  elif [[ "$file" == "classic/distributed/ReadersWriters/ReadersWriters.qnt" ]] ; then
    main="--main=ReadersWriters_5"
  elif [[ "$file" == "classic/distributed/ewd840/ewd840.qnt" ]] ; then
    main="--main=ewd840_3"
  elif [[ "$file" == "classic/distributed/TwoPhaseCommit/two_phase_commit.qnt" ]] ; then
    main="--main=two_phase_commit_3"
  elif [[ "$file" == "classic/distributed/Paxos/Paxos.qnt" ]] ; then
    main="--main=Paxos_val2_accept3_quorum2"
  elif [[ "$file" == "classic/sequential/BinSearch/BinSearch.qnt" ]] ; then
    main="--main=BinSearch10"
  elif [[ "$file" == "cosmos/ics20/bank.qnt" ]] ; then
    main="--main=bankTests"
  elif [[ "$file" == "cosmos/ics20/denomTrace.qnt" ]] ; then
    main="--main=properChannelsTests"
  elif [[ "$file" == "cosmos/ics20/ics20.qnt" ]] ; then
    main="--main=ics20Test"
  elif [[ "$file" == "cosmos/ics23/ics23.qnt" ]] ; then
    main="--main=trees"
  elif [[ "$file" == "cosmos/lightclient/Lightclient.qnt" ]] ; then
    main="--main=Lightclient_4_3_correct"
  elif [[ "$file" == "puzzles/prisoners/prisoners.qnt" ]] ; then
    main="--main=prisoners3"
  elif [[ "$file" == "solidity/ERC20/erc20.qnt" ]] ; then
    main="--main=erc20Tests"
  elif [[ "$file" == "solidity/SimplePonzi/simplePonzi.qnt" ]] ; then
    main="--main=simplePonziTest"
  elif [[ "$file" == "solidity/GradualPonzi/gradualPonzi.qnt" ]] ; then
    main="--main=gradualPonziTest"
  elif [[ "$file" == "cosmwasm/zero-to-hero/vote.qnt" ]] ; then
    main="--main=state"
  elif [[ "$file" == "spells/BoundedUInt.qnt" ]] ; then
    main="--main=BoundedUInt8Test"
  fi
  echo "${main}"
}

get_test_args () {
  local file="$1"
  local args=""
  if [[ "$file" == "cosmos/ics20/ics20.qnt" ]] ; then
    args="--max-samples=1000"  # default of 10000 takes too long
  elif [[ "$file" == "cosmos/tendermint/TendermintModels.qnt" ]] ; then
    args="--max-samples=1000"  # default of 10000 takes too long
  fi
  echo "${args}"
}

get_verify_args () {
  local file="$1"
  local args=""
  if [[ "$file" == "classic/distributed/LamportMutex/LamportMutex.qnt" ||
        "$file" == "classic/distributed/ReadersWriters/ReadersWriters.qnt" ||
        "$file" == "cosmos/lightclient/Lightclient.qnt" ]] ; then
    args="--init=Init --step=Next"
  elif [[ "$file" == "cosmos/tendermint/TendermintModels.qnt" ]] ; then
    args="--init=n4_f1::Init --step=n4_f1::Next --invariant=n4_f1::Agreement"
  elif [[ "$file" == "cosmos/ics23/ics23.qnt" ]] ; then
    args="--init=Init --step=Next"
  elif [[ "$file" == "puzzles/tictactoe/tictactoe.qnt" ]] ; then
    args="--max-steps=1" # pretty slow, and we just want to check that verification can run
  fi
  echo "${args}"
}

file="$1"
syntax=$(result parse "" "$file")
types=$(result typecheck "" "${file}")
main_flag=$(get_main "${file}")
test_args=$(get_test_args "${file}")
tests=$(result test "${test_args} ${main_flag}" "${file}")
verify_args=$(get_verify_args "${file}")
verify=$(result verify "--max-steps=3 ${verify_args} ${main_flag}" "${file}")

echo "| [${file}](./${file}) | ${syntax} | ${types} | ${tests} | ${verify} |"<|MERGE_RESOLUTION|>--- conflicted
+++ resolved
@@ -50,26 +50,16 @@
         succeeded=false
     fi
 
-<<<<<<< HEAD
-    # Print additional explanations
-    if [[ "$file" == "classic/distributed/Paxos/Paxos.qnt" &&  "$cmd" == verify ]] ; then
-      printf "<sup>https://github.com/informalsystems/quint/issues/1034</sup>"
-    elif [[ "$file" == "classic/distributed/TwoPhaseCommit/two_phase_commit.qnt" && "$cmd" == verify ]] ; then
-      printf "<sup>https://github.com/informalsystems/quint/issues/1034</sup>"
-    elif [[ "$file" == "language-features/option.qnt" && "$cmd" == verify ]] ; then
-      printf "<sup>https://github.com/informalsystems/quint/issues/1034</sup>"
-    elif [[ "$file" == "solidity/icse23-fig7/lottery.qnt" && "$cmd" == "verify" ]] ; then
-      printf "<sup>https://github.com/informalsystems/quint/issues/1019</sup>"
-=======
     # We only want to print additional info to annotate failing results
     if [[ $succeeded == false ]]; then
       # Print additional explanations
       if [[ "$file" == "solidity/icse23-fig7/lottery.qnt" && "$cmd" == "verify" ]] ; then
         printf "<sup>https://github.com/informalsystems/quint/issues/1285</sup>"
+      elif [[ "$file" == "classic/distributed/TwoPhaseCommit/two_phase_commit.qnt" && "$cmd" == verify ]] ; then
+        printf "<sup>https://github.com/informalsystems/quint/issues/1034</sup>"
       elif [[ "$file" == "classic/distributed/Paxos/Paxos.qnt" && "$cmd" == "verify" ]] ; then
         printf "<sup>https://github.com/informalsystems/quint/issues/1284</sup>"
       fi
->>>>>>> cf1f6122
     fi
 }
 
