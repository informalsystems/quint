module ReadersWriters {
  /***************************************************************************)
  (* This solution to the readers-writers problem, cf.                       *)
  (* https://en.wikipedia.org/wiki/Readers–writers_problem,                  *)
  (* uses a queue in order to fairly serve all requests.                     *)
  (***************************************************************************/
  const NumActors: int
  
  var readers: set(int)   // set of processes currently reading
  var writers: set(int)   // set of processes currently writing
  var waiting: seq((str, int))  // queue of processes waiting to access the resource
  
  val vars = (readers, writers, waiting)
  
  val Actors = 1.to(NumActors)
  
  def ToSet(s) = s.indices().map(i => s.nth(i))
  
  def read(s)  = s._1 == "read"
  def write(s) = s._1 == "write"
  
  val WaitingToRead  = ToSet(waiting.select(read)).map( p => p._2 )
  
  val WaitingToWrite = ToSet(waiting.select(write)).map( p => p._2 )
  
  //---------------------------------------------------------------------------
  
  /***********)
  (* Actions *)
  (***********/
  
  action TryRead(actor) = {
      & actor notin WaitingToRead
      & waiting <- waiting.append(("read", actor))
  }
  
  action TryWrite(actor) = {
      & actor notin WaitingToWrite
      & waiting <- waiting.append(("write", actor))
  }
  
  action Read(actor) = {
      & readers <- readers.union(set(actor))
      & waiting <- waiting.tail()
  }
  
  action Write(actor) = {
      & readers == set()
      & writers <- writers.union(set(actor))
      & waiting <- waiting.tail()
  }
  
  action ReadOrWrite = {
      & waiting != []
      & writers == set()
      & val pair = waiting.head()
        val actor = pair._2
        if (pair._1 == "read") {
          & Read(actor)
          & writers <- writers
        } else { // pair._1 == "write"
          & Write(actor)
          & readers <- readers
        }
  }
  
  action StopActivity(actor) =
      if (actor in readers) {
          & readers <- readers.exclude(set(actor))
          & writers <- writers
      } else {
          & writers <- writers.exclude(set(actor))
          & readers <- readers
      }
<<<<<<< HEAD
  
  action Stop =
      readers.union(writers).guess({ actor => StopActivity(actor) })
  
  //---------------------------------------------------------------------------
  
  /*****************)
  (* Specification *)
  (*****************/
  
  pred Init = (
      & readers == set()
      & writers == set()
      & waiting == []
  )
  
  action Next = {
      | { Actors.guess({ actor => TryRead(actor) }) & readers <- readers & writers <- writers }
      | { Actors.guess({ actor => TryWrite(actor) }) & readers <- readers & writers <- writers }
      | ReadOrWrite
      | { Stop & waiting <- waiting }
  }
  
  temporal Fairness = (
      & Actors.forall( actor => TryRead(actor).weakFair(vars) )
      & Actors.forall( actor => TryWrite(actor).weakFair(vars) )
      & ReadOrWrite.weakFair(vars)
      & Stop.weakFair(vars)
  )
  
  temporal Spec = Init and always(stutter(Next, vars) and Fairness)
  
  //---------------------------------------------------------------------------
  
  /**************)
  (* Invariants *)
  (**************/
  
  pred TypeOK = (
      & readers.subseteq(Actors)
      & writers.subseteq(Actors)
      & waiting in tuples(ToSet(seqs(set("read", "write")).Actors))
  )
  
  pred Safety = (
      & not(readers != set() and writers != set())
      & cardinality(writers) <= 1
  )
  
  /**************)
  (* Properties *)
  (**************/
  
  temporal Liveness = (
      & Actors.forall(actor => always(eventually(actor in readers)))
      & Actors.forall(actor => always(eventually(actor in writers)))
      & Actors.forall(actor => always(eventually(actor notin readers)))
      & Actors.forall(actor => always(eventually(actor notin writers)))
  )
=======
}

action StopActivity(actor) =
    if (actor in readers) {
        readers <- readers.exclude(set(actor))
    } else {
        writers <- writers.exclude(set(actor))
    }

action Stop =
    readers.union(writers).guess({ actor => StopActivity(actor) })

//---------------------------------------------------------------------------

/*****************)
(* Specification *)
(*****************/

val Init = (
    & readers == set()
    & writers == set()
    & waiting == []
)

action Next = {
    | Actors.guess({ actor => TryRead(actor) })
    | Actors.guess({ actor => TryWrite(actor) })
    | ReadOrWrite
    | Stop
}

temporal Fairness = (
    & Actors.forall( actor => TryRead(actor).weakFair(vars) )
    & Actors.forall( actor => TryWrite(actor).weakFair(vars) )
    & ReadOrWrite.weakFair(vars)
    & Stop.weakFair(vars)
)

temporal Spec = Init and always(stutter(Next, vars) and Fairness)

//---------------------------------------------------------------------------

/**************)
(* Invariants *)
(**************/

val TypeOK = (
    & readers.subseteq(Actors)
    & writers.subseteq(Actors)
    & waiting in seqs(set("read", "write").cross.Actors)
)

val Safety = (
    & not(readers != set() and writers != set())
    & cardinality(writers) <= 1
)

/**************)
(* Properties *)
(**************/

temporal Liveness = (
    & Actors.forall(actor => always(eventually(actor in readers)))
    & Actors.forall(actor => always(eventually(actor in writers)))
    & Actors.forall(actor => always(eventually(actor notin readers)))
    & Actors.forall(actor => always(eventually(actor notin writers)))
)

>>>>>>> 302a4cfe
}<|MERGE_RESOLUTION|>--- conflicted
+++ resolved
@@ -72,8 +72,7 @@
           & writers <- writers.exclude(set(actor))
           & readers <- readers
       }
-<<<<<<< HEAD
-  
+
   action Stop =
       readers.union(writers).guess({ actor => StopActivity(actor) })
   
@@ -83,7 +82,7 @@
   (* Specification *)
   (*****************/
   
-  pred Init = (
+  val Init = (
       & readers == set()
       & writers == set()
       & waiting == []
@@ -111,13 +110,13 @@
   (* Invariants *)
   (**************/
   
-  pred TypeOK = (
+  val TypeOK = (
       & readers.subseteq(Actors)
       & writers.subseteq(Actors)
       & waiting in tuples(ToSet(seqs(set("read", "write")).Actors))
   )
   
-  pred Safety = (
+  val Safety = (
       & not(readers != set() and writers != set())
       & cardinality(writers) <= 1
   )
@@ -132,74 +131,4 @@
       & Actors.forall(actor => always(eventually(actor notin readers)))
       & Actors.forall(actor => always(eventually(actor notin writers)))
   )
-=======
-}
-
-action StopActivity(actor) =
-    if (actor in readers) {
-        readers <- readers.exclude(set(actor))
-    } else {
-        writers <- writers.exclude(set(actor))
-    }
-
-action Stop =
-    readers.union(writers).guess({ actor => StopActivity(actor) })
-
-//---------------------------------------------------------------------------
-
-/*****************)
-(* Specification *)
-(*****************/
-
-val Init = (
-    & readers == set()
-    & writers == set()
-    & waiting == []
-)
-
-action Next = {
-    | Actors.guess({ actor => TryRead(actor) })
-    | Actors.guess({ actor => TryWrite(actor) })
-    | ReadOrWrite
-    | Stop
-}
-
-temporal Fairness = (
-    & Actors.forall( actor => TryRead(actor).weakFair(vars) )
-    & Actors.forall( actor => TryWrite(actor).weakFair(vars) )
-    & ReadOrWrite.weakFair(vars)
-    & Stop.weakFair(vars)
-)
-
-temporal Spec = Init and always(stutter(Next, vars) and Fairness)
-
-//---------------------------------------------------------------------------
-
-/**************)
-(* Invariants *)
-(**************/
-
-val TypeOK = (
-    & readers.subseteq(Actors)
-    & writers.subseteq(Actors)
-    & waiting in seqs(set("read", "write").cross.Actors)
-)
-
-val Safety = (
-    & not(readers != set() and writers != set())
-    & cardinality(writers) <= 1
-)
-
-/**************)
-(* Properties *)
-(**************/
-
-temporal Liveness = (
-    & Actors.forall(actor => always(eventually(actor in readers)))
-    & Actors.forall(actor => always(eventually(actor in writers)))
-    & Actors.forall(actor => always(eventually(actor notin readers)))
-    & Actors.forall(actor => always(eventually(actor notin writers)))
-)
-
->>>>>>> 302a4cfe
 }