# Changelog

All notable changes to this project will be documented in this file.

The format is based on [Keep a Changelog](https://keepachangelog.com/en/1.0.0/),
and this project adheres to [Semantic Versioning](https://semver.org/spec/v2.0.0.html).

## UNRELEASED

### Added
### Changed

<<<<<<< HEAD
- Behavior of `oneOf` in the rust simulator now matches the typescript one (#1773)
=======
- The REPL now prints file embedded expressions when executing them (#1774)
>>>>>>> 442fa31c

### Deprecated
### Removed
### Fixed

- Fixed copying and pasting multi-line expressions from the REPL (#1776)

### Security

## v0.28.0 -- 2025-09-16

### Added
### Changed

- Bump Apalache to 0.50.3 (fix counterexamples for `apalache::generate`)
- Bump Apalache to 0.50.2 (increasing the GRPC message size to 1GB)
- Apalache traces are now normalized (#1760)

### Deprecated
### Removed
### Fixed

- Fixed several issues with the integration of Apalache (#1754)
- Fixed unauthorized errors when downloading the Rust backend (#1763)
- Fixed undefined behavior when non-array options are passed twice in the CLI (#1757)

### Security

## v0.27.0 -- 2025-08-29

### Added

- Added the operator `apalache::generate` to mirror `Apalache!Gen` (see #1455).
- Added parser error for duplicated record fields (#1677)

### Changed

- Bumped Apalache to 0.50.0 (fixing caches for `apalache::generate` [#3147](https://github.com/apalache-mc/apalache/pull/3147)
- Bumped Apalache to 0.49.1 (including support for `apalache::generate` [#3138](https://github.com/apalache-mc/apalache/pull/3138))
- Bumped Apalache to 0.47.3 (including Z3 4.13.4 with linux/arm64 support)

### Deprecated
### Removed
### Fixed

- Fixed Quint hanging if Apalache server exits early (#1729)
- Fixed a problem where the simulators failed to evaluate `oneOf` for nested `setOfMaps` (#1736)
- Fixed a problem where calling `oneOf` in empty sets would still result in an error instead of `false` (#1745)
- Fixed an issue with effect errors not being cleared up properly in the REPL (#1747)

### Security

## v0.26.0 -- 2025-07-14

### Added

- Better diagnostics for common syntax error on map type definitions (#1682)
- Better diagnostics for using reserved keywords and common syntax error on type application (#1696)
- Keywords `from`, `as`, `List` and `Set` can now be used as identifiers (#1696)
- Support for verifying inductive invariants through `quint verify --inductive-invariant my_inv`

### Changed
### Deprecated
### Removed
### Fixed
### Security

## v0.25.1 -- 2025-06-05

### Added

- `quint run` and `quint verify` can now receive multiple invariants through
  `--invariants` and Quint prints which ones were violated in the found
  violation (#1662)

### Changed

- `--out-itf` does not suppress outputs anymore. Shown output amount only depends on `--verbosity` now (#1664)

### Deprecated
### Removed
### Fixed

- Fixed issue on integration with the rust backend (#1683)

### Security

## v0.25.0 -- 2025-05-28

### Added

- Added `--hide` option to hide specific variables from output (#1656)
- Errors from the Rust evaluator now show the corresponding location (#1648)
- Added support for calling `q::debug` with a single argument, which shows both the expression and its value (#1660)
- `quint run` now reports statistics on trace length and the simulation speec in traces/second (#1669)

### Changed

- `oneOf()` now automatically handles empty sets instead of giving an error and has a retry strategy for small sets (#1670)

### Deprecated
### Removed
### Fixed

- Fixed a problem on `pure val`s referring to constants resulting in errors in the Rust evaluator (#1647)

### Security

## v0.24.0 -- 2025-04-08

### Added

- Added a `--flatten` option to `quint compile` to enable compilation of unflattened modules (#1623)
- Added a `main` field to the JSON output of `quint compile` (#1623)
- Added a `--backend` option to `quint run` to enable running the new Rust simulator (#1623)

### Changed
### Deprecated
### Removed
### Fixed

- Init definitions are now properly transpiled into TLA+ without assignments (#1613)

### Security

## v0.23.1 -- 2025-03-10

### Added
### Changed
### Deprecated
### Removed
### Fixed

- Fixed a requirement from the package configuration that would lead to always installing v0.18.3 on node versions > 20 (#1602)

### Security

## v0.23.0 -- 2025-01-24

### Added

- Added a `--witnesses` option to `quint run` that enables counting for how many explored traces each of the given predicates (witnesses) were true (#1562)

### Changed

- Bumped Apalache to 0.47.2 (#1565)
- Changed how an action from `any` gets picked, improving performance significantly (#1582)

### Deprecated
### Removed
### Fixed

- Fixed a problem where calling `setOfMaps()` on empty sets resulted in errors in the simulator (#1561)

### Security

## v0.22.4 -- 2024-11-19

### Added
### Changed
### Deprecated
### Removed
### Fixed

- Changed the `--mbt` variables representation into `mbt::actionTaken` and `mbt::nondetPicks`.
Added those variables to the `vars` field of the ITF json so that they are displayed correctly in the trace viewer.
- Fixed a problem where traces other than the first one when `--n-traces` > 1
  and `--mbt` is true had the incorrect `action_taken` and `nondet_picks` values
  (#1553).

### Security

## v0.22.3 -- 2024-10-28

### Added

- Added a new operator called `getOnlyElement()` to extract elements out of singleton sets (#1525)

### Changed

- Updated grammar rule to allow an optional trailing comma in parameter lists (#1510):
  - Operator calls
  - Constant initialization
  - Operator definitions

### Deprecated
### Removed
### Fixed

- The seed was not being properly printed when the simulator found some runtime errors (#1524).
- Fixed a problem where using `--mbt` resulted in missing data on `nondet_picks`
  due to internal caching (#1531)
- Hashbang lines are now properly highlighted as comments in vscode and in highlight.js.

### Security

## v0.22.2 -- 2024-10-08

### Added

- `quint verify` has the option `--apalache-version` to pull a custom version (#1521)
- Grammar updated with support for an optional leading hashbang (`#!`) line (#1522)

### Changed
### Deprecated
### Removed
### Fixed

### Security

## v0.22.1 -- 2024-09-25

### Added
### Changed
### Deprecated
### Removed
### Fixed

- Some error scenarios when importing files on Windows were fixed (#1498)
- `quint verify` on Windows should now properly start an Apalache server on the
  background (#1499)
- `quint verify` on Linux properly terminates the spawned instance (#1520)

### Security

## v0.22.0 -- 2024-09-09

### Added

- Calling `q::test`, `q::testOnce` and `q::lastTrace` on the REPL now works properly (#1495)

### Changed

- Performance of the REPL was drastically improved (#1495)
- Error reporting was improved for many runtime errors (#1495)

### Deprecated
### Removed
### Fixed

- Sending SIGINT (hitting Ctrl+C) to the run and test commands now actually stops the execution (#1495)

### Security

## v0.21.2 -- 2024-09-09

### Added

- In the `verify` command, add warning if `--out-itf` option contains `{test}` or `{seq}` as those have no effect since Apalache only produces a single trace (#1485)
- The `run` and `test` commands now display a progress bar (#1457)

### Changed

- Performance of incrementally checking types (i.e. in REPL) was improved (#1483).
- In the `run` and `test` commands, change placeholders from `{}` to `{test}` and from `{#}` to `{seq}` (#1485)
- In the `run` command, auto-append trace sequence number to filename if more than one trace is present and `{seq}` is not specified (#1485)
- In the `test` command, rename `--output` to `--out-itf`

### Deprecated

- In the `test` command, deprecate `--output` option in favour of `--out-itf`, add hidden alias for the former (#1485)

### Removed

- In the `test` command, stop enforcing `.itf.json` extension (#1485)

### Fixed

- Bumped GRPC message sizes to 1G (#1480)
- Fix format of ITF trace emitted by `verify` command (#1448)
- Relax uppercase check for types qualified with a namespace (#1494)
- Fixed file loading from imports on Windows (#1498)

### Security

## v0.21.1 -- 2024-07-29

### Added
### Changed
### Deprecated
### Removed
### Fixed

- Fixed an issue that caused high memory usage on exploration (#1465)

### Security

## v0.21.0 -- 2024-06-16

### Added

- Added an `--n-traces` option to the `run` subcommand so multiple traces can be
  produced in a single CLI call (#1365).

### Changed
### Deprecated
### Removed
### Fixed

- Fixed a problem where random numbers were internally produced without being
  used. This affects behavior of randomness, and therefore same seeds will
  behave differently before and after this version (#1453).

### Security

## v0.20.0 -- 2024-05-22

### Added

- Added an experimental `--mbt` flag to produce metadata that is useful for
  Model-Based Testing (#1441).
- Added the `allListsUpTo`, a limited but computable version of `allLists` (#1442)

### Changed

- Shadowing is a bit less agressive. This should improve readability of variable
  names after compilation, i.e. in Apalache and some simulation errors, and in
  TLA+ produced from the `compile` command (#1444).

### Deprecated
### Removed
### Fixed
### Security

## v0.19.4 -- 2024-05-14

### Added
### Changed
### Deprecated
### Removed
### Fixed

- Fixed a bug introduced in v0.19.3 where the analyzer would crash if there were
  some specific type errors (#1436)

### Security

## v0.19.3 -- 2024-05-07

### Added

- Added static analysis checks to ensure proper usage of `nondet` and `oneOf` (#1431).

### Changed
### Deprecated
### Removed
### Fixed
### Security

## v0.19.2 -- 2024-04-09

### Added
### Changed
### Deprecated
### Removed
### Fixed

- Fix a problem where empty tuples were not parsed as valid types, only as
  values (#1421).

### Security

## v0.19.1 -- 2024-04-01

### Added
### Changed
### Deprecated
### Removed
### Fixed

- Fix a problem where sum types with no parameters were being printed with
  either Quint's unit type `()` or Apalache's unit type `"U_OF_UNIT"` (#1416).

### Security

## v0.19.0 -- 2024-03-25

### Added

- Added polymorphic type declarations, allowing abstracting commonly used data
  types like `Option[a]` and `Result[err, ok]`. Note that this is not yet
  supported by `verify`. (#1298)
- Added `compile` subcommand, allowing compiling specs to TLA+ (via Apalache)
  and to a JSON format. (#1309, #359)

### Changed

- The latest supported node version is now bounded at <= 20, which covers the
  latest LTS. (#1380)
- Shadowing names are now supported, which means that the same name can be redefined
  in nested scopes. (#1394)
- The canonical unit type is now the empty tuple, `()`, rather than the empty
  record, `{}`. This should only affect invisible things to do with sum type
  constructors. (#1401)

### Deprecated
### Removed
### Fixed

- Removed a dependency causing deprecation errors messages to be emitted.
  (#1380)
- Fixed a type checker bug causing too general types to be inferred (#1409).
- Fixes serialization of Sets in JSON outputs (#1410).

### Security

## v0.18.3 -- 2024-02-08

### Added
### Changed
### Deprecated
### Removed
### Fixed

- Erroneous effect checking failure resulting from invalid occurs check. This
  error prevented some valid specs from being simulated or verified (#1359).
- Regression on ITF production, where we stopped producing ITF traces on
  successful runs (#1362)

### Security

## v0.18.2 -- 2024-01-26

### Added
### Changed

- Improved error reporting for runtime errors during simulation (#1349).

### Deprecated
### Removed
### Fixed

- Fixed type checker to account for type constraints on annotated operator
  parameters when checking operator bodies (#1177).

### Security

## v0.18.1 -- 2024-01-16

### Added
### Changed
### Deprecated
### Removed
### Fixed

- Fixed parsing of qualified type constructors, which were being misinterpreted
  as type variables when the name of the qualifying module started with a
  lowercase letter (#1337).
- Fixed an issue where, sometimes, runtime errors were not reported in
  simulation (#1339)

### Security

## v0.18.0 -- 2024-01-03

### Added

- Add a run operator `A.expect(P)` to test the state predicate `P` in the state resulting from applying action `A` (#1303)

### Changed

- Change in `A.then(B)`: If `A` returns `false`, `A.then(B)` fails (#1304)

### Deprecated
### Removed
### Fixed

- Detect import paths that only differ in capitalization (#1295)

### Security

## v0.17.1 -- 2023-12-05

### Added

- Add a `q::debug` built-in function for printing values to stdout (#1266)

### Changed
### Deprecated
### Removed
### Fixed

- The effect checker now distinguishes variables from different instances (#1290)

### Security

## v0.17.0 -- 2023-12-04

### Added

- When an input file only one module, it will be inferred as the main module (#1260)
- Sum types are now supported when running `verify` (#1034)

### Changed
### Deprecated
### Removed
### Fixed

- Produce proper error messages on invalid module name (#1260)
- Fix JSON output when running multiple tests (#1264)
- Topological sorting of modules (#1268)
- The effect checker will now check for consistency of updates across different
  cases inside `match` (#1272)
- Fix problems in the integration of sum types in `run`, `test`, and `verify` commands (#1276)
- Fix some corner cases with the usage of complex expressions inside `assume`
  and `import (...)` (#1276)
- Fix incorrect type checking failure from interference between sum types
  sharing variant labels (#1275)
- Fix the IDs generated for operator definition bodies (#1280)
- Fixed missing support for sum type variants in ITF traces (#1281)

### Security

## v0.16.0 -- 2023-11-20

### Added

- Support for sum types in type checking and simulation (#244).

### Changed
### Deprecated
### Removed

- The long deprecated union types have been removed, in favor of the new sum
  types (#1245).

### Fixed
### Security

## v0.15.0 -- 2023-11-08

### Added
### Changed

- Error messages for `val` vs `def` and `pure val` vs `pure def` errors are clearer (#1208)
- `quint run` prints the random seed even if no bug was found (#1213)
- Error reporting was changed to show more errors at a time, instead of having a lot of phases (#1220)

### Deprecated
### Removed
### Fixed

- Fixed internal bugs in the effect checker that could cause an incorrect effect
  to be inferred or error to be reported (#1203)
- Fixed propagation of `checker.tuning` Apalache config file key for `quint
  verify` (#1216)
- Fixed a problem where errors in one file were being reported in another file
  that imported it (#1224).
- Fixed a problem where some errors were not being reported in the REPL (#1223)

### Security

## v0.14.4 -- 2023-10-02

### Added

- Added `--random-transitions` flag for `verify`, enabling symbolic simulation
  through Apalache (#1188)

### Changed

- Changed syntax for unpacking tuples in lambda parameters (#1202)

### Deprecated
### Removed
### Fixed

- Fixed a problem where state variables from instances didn't work properly in the REPL (#1190)
- Fixed a problem where referencing constants from an instance could cause a crash (#1191)

### Security

## v0.14.3 -- 2023-09-19

### Added

- Added `--temporal` flag for `verify`, enabling temporal property verification
  through Apalache (#1154)

### Changed

- Introduce frames on actions in the verbose output. The verbose output has changed! (#1158)
- The ITF traces always serialize integers as `{ '#bigint': 'num }`  (#1165)

### Deprecated
### Removed
### Fixed

- Fixed a problem where an error was thrown when a name from an importing module
  shadowed a nested name from the imported module (#802)
- Fixed a problem where tests were ignored if they are not defined directly in
  the main module - that is, they were imported (#1161)
- Fixed a type checker bug where the inferred type was too general for nested
  definitions, which prevented running `verify` (#1166).

### Security

## v0.14.2 -- 2023-09-06

### Added
### Changed
### Deprecated
### Removed
### Fixed

- Fixed a problem where importing the same definition under multiple different
  names would cause a crash (#1142)
- Fixed a problem where importing a module in the REPL would prevent state
  variables from having their values persisted between evaluations (#1146)

### Security

## v0.14.1 -- 2023-08-28

### Added
### Changed
### Deprecated
### Removed
### Fixed

- Fix problem with broken dependency by pinning versions (#1129)

### Security

## v0.14.0 -- 2023-08-25

### Added

- The `verify` command now automatically acquires the Apalache distribution and
  starts the server, if the server is not already running (#1115)

### Changed

- Module management was rewritten, and instances should behave much better in
  the simulator, REPL, and in integration with Apalache (#1119)

### Deprecated
### Removed
### Fixed

- Fixed a problem where definitions were not properly loaded in the REPL when
  the main module was provided in the CLI argument (#1112)

### Security

## v0.13.0 -- 2023-08-03

### Added

- `quint repl` produces an evaluation trace on errors too (#1056)
- `S.setOfMaps(Int).oneOf()` is now supported (#1060)
- `quint run` produces a friendlier message when it meets a `const` (#1050)

### Changed

- The behavior of `oneOf` has changed, existing seed values for `quint test`
  can exhibit different behavior than before (#1060)
- `APALACHE_DIST` no longer needed to run `quint verify` (#1075)
- Record field labels that include `::` are now illegal and raise a syntax error
  (#1086)

### Deprecated
### Removed

- Operator `repeated` (#1026)

### Fixed

- Fix bug where `export` for a qualified import would not work (#1030)
- Fix a problem where name resolution would fail to flag name errors for
  non-exported names in incremetal evaluation in REPL (#1031)
- Do not fail on a bug in error formatting (#1063)
- Fix unhandled error messages during parsing and typechecking on the Apalache
  server (#1074)
- Fix a problem where some definitions would have to be exported from the
  main module in order for the REPL and the simulator to load them (#1039 and #1051)
- Invalid arities when applying record and tuple operator no longer cause a crash (#1054)

### Security

## v0.12.0 -- 2023-07-06

### Added

- Support out of order definitions (#1008)
- Restructure of name resolution, improving performance significantly for large
  specs (#1011)

### Changed
### Deprecated
### Removed
### Fixed

- An error is now reported when multiple modules are declared with the same name (#1020)

### Security

## v0.11.4 -- 2023-06-28

### Added
### Changed
### Deprecated
### Removed
### Fixed

- Fixed a bug in the verbose trace output of REPL (#993)

### Security

## v0.11.3 -- 2023-06-23

### Added
### Changed

- New definitions typed in the REPL are now incrementally analyzed, improving
  performance significantly (#952)
- New expressions and definitions typed in the REPL are now incrementally
  compiled, improving performance (#968)
- Static analysis performance is significantly improved for large specs (#970)

### Deprecated
### Removed
### Fixed

- Fixed a bug where sometimes static analysis would flag a mode error where
  there isn't one (#960)
- Fixed the behavior of `slice` for the case `l.slice(length(l), length(l))`
  (#971)
- Fixed a bug where definitions with nested definitions could have their
  inferred type be too general.

### Security

## v0.11.2 -- 2023-06-15

### Added
### Changed

- New expressions typed in the REPL are now incrementally analyzed, improving
  performance significantly (#930)

### Deprecated
### Removed
### Fixed

### Security

## v0.11.1 -- 2023-06-01

### Added

- The `verify` command prints counterexamples on deadlocks and invariant
  violations (#914)

### Changed
### Deprecated
### Removed

### Fixed

- Fixed a bug in trace reporting by `quint run` (#913)

### Security

## v0.11.0 -- 2023-05-24

### Added

- Pretty-printing of expressions in REPL (#870)
- Spread syntax for record updates (#880)
- Save ITF traces in `quint test` (#884, #890)
- Initial integration with the Apalache server (#871)
- Support `import... from` for instances (#899)
- Modules can now have docstrings (#902)

### Changed
### Deprecated
### Removed
### Fixed

- Fix two problems that prevented docstrings to be parsed into the proper IR
  component (#902)

### Security

## v0.10.0 -- 2023-05-04

### Added

- Modules and definitions can now be exported (#771)
- Non-deterministic tests are run multiple times similar to {Quick,Scala}check (#786)
- `quint run` returns a non-zero exit code on invariant violation and errors (#793)
- Support for imports from files: `import ... from <filename>` (#800)
- suppress comments in REPL (#806)
- `quint repl` is printing the same version number as returned by `quint --version` (#804)
- add the command `.seed` in REPL (#812)
- fix `quint run` to output compile errors again (#812)
- add the precursor of the standard library in the form of spells (#827)
- cache top-level `pure val` (#837)
- support for higher-order operators in REPL/simulator (#845)
- introduce `reps` as an alternative to `repeated` (#855)
- More data is now output in most commands when `--out` is provided (#852)
- Mock command `verify` for running Apalache in the future (#787)

### Changed

- The ITF export adds output similar to Apalache (#780)

### Deprecated

- `repeated` is deprecated in favor of `reps` (#855)

### Removed

- `notin` is no longer a builtin operator (#814)
- `--with-lookup` command (#850)

### Fixed

- Proper errors are now reported when a lambda returns an operator (#811)
- Fix `quint run` to output compile errors again (#812)
- Fix the record constructor, so the key order does not matter (#839)
- `quint test` shows compile errors, if they occur (#841)
- Fix the bug that occurred when caching `pure val` (#844)

### Security

## v0.9.1 -- 2023-04-04

### Added
### Changed
### Deprecated
### Removed
### Fixed

- `test` command now exits with non-zero code on test failures (#772)

### Security

## v0.9.0 -- 2023-04-03

### Added

- detailed run output on `run --verbosity=3` (#748)
- detailed run output on `test --verbosity=3` (#755)
- detailed run output in REPL on `.verbosity=3` (#764)

### Changed

- using a controllable pRNG (#767)

### Deprecated
### Removed

- remove `foldr` (#760)

### Fixed

- effects no longer break when applying constant operators (#759)
- number highlighting in vim (#765)
- the simulator supports really big numbers, e.g., 256-bit (#767)

### Security

## v0.8.0 -- 2023-03-24

### Added

- short-circuiting for `implies` (#717)
- improve the summary output of `run` (#719)
- support for tuple unpacking in the simulator (#720)
- instances are now fully supported (#725)
- save the run results to ITF (#727)
- imports can now be qualified (#742)

### Changed

- The syntax for instances is now similar to imports (#739)

### Deprecated
### Removed
### Fixed

- Heisenbugs in `nondet x = oneOf(S)` should not happen (#712)
- REPL doesn't show unecessary namespaces for variable names anymore (#739)

### Security

## v0.7.0 -- 2023-03-09

### Added
### Changed

- Inferred effects are now properly quantified (#658)
- Lambda parameters were promoted so they can now have their own errors, types and effects (#689)

### Deprecated
### Removed

- Nested modules are no longer supported (#674)

### Fixed

- Modes for nested definitions are now properly checked (#661)
- All basic operators can now be used with temporal formulas (#646)
- Effect checking performance for large specs is massively improved (#669)
- A module can no longer import or instance itself (#676)

### Security

## v0.6.0 -- 2023-02-22

### Added

- command `test` to run unit tests (#634)
- command `run` to run stateful simulations (#659)
- option `--with-lookup` of the command `parse` (#639)

### Changed

- `docs` subcommand now outputs generated docs to stdout (#617)
- Mode errors are better explained and include a fix suggestion (#619)
- Typechecking now reports errors when instance overrides are not compatible with
  the original definition (#622)
- Effect errors for multiple updates of the same variable are clearer and more precise (#641)

### Deprecated
### Removed

- REPL does not support nested modules any longer (#621)

### Fixed

- REPL avoid name clashes in different modules (#621)
- REPL session is now a proper Quint file (#621)
- A regression in REPL caused by multiple modules (#650)

### Security

### Documentation

- the [Prisoners puzzle](./examples/puzzles/prisoners) (#634)

## v0.5.5 -- 2023-02-03

### Added

 - Change the grammar to support multiple modules (#547)
 - Change static analysis to support multiple modules (#559)
 - Add an example that specifies the Solidity Coin contract (#576)
 - A work-in-progress example on Solidity's Simple Auction (#573)
 - Parse `100_000_000` and `0xabcd`, `0xAB_CD` as integers (#580)

### Fixed

 - The parser complains about junk in the end of file (#603)
 - Fix a confusing error message in assignments (#606)
 - REPL compiles unsupported operators and issues runtime errors (#604)

## v0.5.4 -- 2023-01-24

### Changed

- Re-release of v0.5.3 with proper packaging

## v0.5.3 -- 2023-01-24

### Added

- A few productivity hacks in REPL (#557)

- Operator `fail` (#552)

### Changed

- `assert` is now an action operator, not a run operator (#542)

## v0.5.2 -- 2023-01-17

### Added

- Hello world tutorial (#510)

### Fixed

- Fix the order of `foldr` in REPL (#536)
- Fix priority for `a^b` and a few other infix operators (#465, #533)

## v0.5.1 -- 2023-01-13

### Fixed

- Fixed REPL output for maps (#497)
- REPL reporting a runtime error on `0^0` (#492)
- Improved how documentation is produced for VSCode compatibility (#485)
- Enable access to builtin documentation parsed from `builtin.qnt` (#485)
- The effect and mode checkers no longer complain about runs (#505)
- Fixed missing lodash dependency (#484)

### Added

- A tutorial on integers (#495)

## v0.5.0 -- 2022-12-22

### Fixed

- Updated installation documentation (#471)
- The tutorial on Booleans now comes in markdown and CodeTour (#517)


### Added

- Added C-like type signatures (#102)

## v0.4.0 -- 2022-12-22

### Added

- Added beginner tutorial based around REPL (#400)
- Added API documentation for builtin operators (#386)

### Changed

- Project renamed to `quint` (#458)
- REPL can now receive input that includes its prompt (#430)
- Calling `quint` without an argument now starts the REPL (#445)
- Renamed vscode plugin package to `quint-vscode` (#463)
- Renamed `quint` package to `@informalsystems/quint`, establishing it under the
  `informalsystems` organization.

### Fixed

- Return exit code 1 when typechecking fails (#389).
- Fixed static checks of polymorphic operators (#447)

## v0.3.0 -- 2022-12-05

- Began keeping CHANGELOG<|MERGE_RESOLUTION|>--- conflicted
+++ resolved
@@ -10,11 +10,8 @@
 ### Added
 ### Changed
 
-<<<<<<< HEAD
 - Behavior of `oneOf` in the rust simulator now matches the typescript one (#1773)
-=======
 - The REPL now prints file embedded expressions when executing them (#1774)
->>>>>>> 442fa31c
 
 ### Deprecated
 ### Removed
