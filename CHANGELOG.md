--- conflicted
+++ resolved
@@ -24,11 +24,8 @@
 
 - Fixed Quint hanging if Apalache server exits early (#1729)
 - Fixed a problem where the simulators failed to evaluate `oneOf` for nested `setOfMaps` (#1736)
-<<<<<<< HEAD
+- Fixed a problem where calling `oneOf` in empty sets would still result in an error instead of `false` (#1745)
 - Fixed an issue with effect errors not being cleared up properly in the REPL (#1747)
-=======
-- Fixed a problem where calling `oneOf` in empty sets would still result in an error instead of `false` (#1745)
->>>>>>> efa0c1e5
 
 ### Security
 
