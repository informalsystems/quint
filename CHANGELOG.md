--- conflicted
+++ resolved
@@ -20,11 +20,8 @@
 - add the precursor of the standard library in the form of spells (#827)
 - cache top-level `pure val` (#837)
 - support for higher-order operators in REPL/simulator (#845)
-<<<<<<< HEAD
 - introduce `reps` as an alternative to `repeated` (#855)
-=======
 - More data is now output in most commands when `--out` is provided (#852)
->>>>>>> fe835031
 
 ### Changed
 
