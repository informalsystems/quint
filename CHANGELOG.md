--- conflicted
+++ resolved
@@ -10,11 +10,8 @@
 
  - Change the grammar to support multiple modules (#547)
  - Change static analysis to support multiple modules (#559)
-<<<<<<< HEAD
  - Add an example that specifies the Solidity Coin contract (#576)
-=======
  - A work-in-progress example on Solidity's Simple Auction (#573)
->>>>>>> 6705ba7d
 
 ## v0.5.4 -- 2023-01-24
 
