--- conflicted
+++ resolved
@@ -12,11 +12,8 @@
 - Modules and definitions can now be exported (#771)
 - Non-deterministic tests are run multiple times similar to {Quick,Scala}check (#786)
 - `quint run` returns a non-zero exit code on invariant violation and errors (#793)
-<<<<<<< HEAD
 - suppress comments in REPL (#806)
-=======
 - `quint repl` is printing the same version number as returned by `quint --version` (#804)
->>>>>>> 100a2779
 
 ### Changed
 
