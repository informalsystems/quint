# Changelog

All notable changes to this project will be documented in this file.

The format is based on [Keep a Changelog](https://keepachangelog.com/en/1.0.0/),
and this project adheres to [Semantic Versioning](https://semver.org/spec/v2.0.0.html).

## UNRELEASED

### Added

- Added the operator `apalache::generate` to mirror `Apalache!Gen` (see #1455).

### Changed

- Bump Apalache to 0.50.0 (fixing caches for `apalache::generate` [#3147](https://github.com/apalache-mc/apalache/pull/3147)
- Bump Apalache to 0.49.1 (including support for `apalache::generate` [#3138](https://github.com/apalache-mc/apalache/pull/3138))
- Bump Apalache to 0.47.3 (including Z3 4.13.4 with linux/arm64 support)

### Deprecated
### Removed
### Fixed

- Fixed Quint hanging if Apalache server exits early (#1729)
- Fixed a problem where the simulators failed to evaluate `oneOf` for nested `setOfMaps` (#1736)
<<<<<<< HEAD
- Fixed a problem where calling `oneOf` in empty sets would still result in an error instead of `false` (#1745)
=======
- Add parser error for duplicated record fields (#1677)
>>>>>>> 778c9490

### Security

## v0.26.0 -- 2025-07-14

### Added

- Better diagnostics for common syntax error on map type definitions (#1682)
- Better diagnostics for using reserved keywords and common syntax error on type application (#1696)
- Keywords `from`, `as`, `List` and `Set` can now be used as identifiers (#1696)
- Support for verifying inductive invariants through `quint verify --inductive-invariant my_inv`

### Changed
### Deprecated
### Removed
### Fixed
### Security

## v0.25.1 -- 2025-06-05

### Added

- `quint run` and `quint verify` can now receive multiple invariants through
  `--invariants` and Quint prints which ones were violated in the found
  violation (#1662)

### Changed

- `--out-itf` does not suppress outputs anymore. Shown output amount only depends on `--verbosity` now (#1664)

### Deprecated
### Removed
### Fixed

- Fixed issue on integration with the rust backend (#1683)

### Security

## v0.25.0 -- 2025-05-28

### Added

- Added `--hide` option to hide specific variables from output (#1656)
- Errors from the Rust evaluator now show the corresponding location (#1648)
- Added support for calling `q::debug` with a single argument, which shows both the expression and its value (#1660)
- `quint run` now reports statistics on trace length and the simulation speec in traces/second (#1669)

### Changed

- `oneOf()` now automatically handles empty sets instead of giving an error and has a retry strategy for small sets (#1670)

### Deprecated
### Removed
### Fixed

- Fixed a problem on `pure val`s referring to constants resulting in errors in the Rust evaluator (#1647)

### Security

## v0.24.0 -- 2025-04-08

### Added

- Added a `--flatten` option to `quint compile` to enable compilation of unflattened modules (#1623)
- Added a `main` field to the JSON output of `quint compile` (#1623)
- Added a `--backend` option to `quint run` to enable running the new Rust simulator (#1623)

### Changed
### Deprecated
### Removed
### Fixed

- Init definitions are now properly transpiled into TLA+ without assignments (#1613)

### Security

## v0.23.1 -- 2025-03-10

### Added
### Changed
### Deprecated
### Removed
### Fixed

- Fixed a requirement from the package configuration that would lead to always installing v0.18.3 on node versions > 20 (#1602)

### Security

## v0.23.0 -- 2025-01-24

### Added

- Added a `--witnesses` option to `quint run` that enables counting for how many explored traces each of the given predicates (witnesses) were true (#1562)

### Changed

- Bumped Apalache to 0.47.2 (#1565)
- Changed how an action from `any` gets picked, improving performance significantly (#1582)

### Deprecated
### Removed
### Fixed

- Fixed a problem where calling `setOfMaps()` on empty sets resulted in errors in the simulator (#1561)

### Security

## v0.22.4 -- 2024-11-19

### Added
### Changed
### Deprecated
### Removed
### Fixed

- Changed the `--mbt` variables representation into `mbt::actionTaken` and `mbt::nondetPicks`.
Added those variables to the `vars` field of the ITF json so that they are displayed correctly in the trace viewer.
- Fixed a problem where traces other than the first one when `--n-traces` > 1
  and `--mbt` is true had the incorrect `action_taken` and `nondet_picks` values
  (#1553).

### Security

## v0.22.3 -- 2024-10-28

### Added

- Added a new operator called `getOnlyElement()` to extract elements out of singleton sets (#1525)

### Changed

- Updated grammar rule to allow an optional trailing comma in parameter lists (#1510):
  - Operator calls
  - Constant initialization
  - Operator definitions

### Deprecated
### Removed
### Fixed

- The seed was not being properly printed when the simulator found some runtime errors (#1524).
- Fixed a problem where using `--mbt` resulted in missing data on `nondet_picks`
  due to internal caching (#1531)
- Hashbang lines are now properly highlighted as comments in vscode and in highlight.js.

### Security

## v0.22.2 -- 2024-10-08

### Added

- `quint verify` has the option `--apalache-version` to pull a custom version (#1521)
- Grammar updated with support for an optional leading hashbang (`#!`) line (#1522)

### Changed
### Deprecated
### Removed
### Fixed

### Security

## v0.22.1 -- 2024-09-25

### Added
### Changed
### Deprecated
### Removed
### Fixed

- Some error scenarios when importing files on Windows were fixed (#1498)
- `quint verify` on Windows should now properly start an Apalache server on the
  background (#1499)
- `quint verify` on Linux properly terminates the spawned instance (#1520)

### Security

## v0.22.0 -- 2024-09-09

### Added

- Calling `q::test`, `q::testOnce` and `q::lastTrace` on the REPL now works properly (#1495)

### Changed

- Performance of the REPL was drastically improved (#1495)
- Error reporting was improved for many runtime errors (#1495)

### Deprecated
### Removed
### Fixed

- Sending SIGINT (hitting Ctrl+C) to the run and test commands now actually stops the execution (#1495)

### Security

## v0.21.2 -- 2024-09-09

### Added

- In the `verify` command, add warning if `--out-itf` option contains `{test}` or `{seq}` as those have no effect since Apalache only produces a single trace (#1485)
- The `run` and `test` commands now display a progress bar (#1457)

### Changed

- Performance of incrementally checking types (i.e. in REPL) was improved (#1483).
- In the `run` and `test` commands, change placeholders from `{}` to `{test}` and from `{#}` to `{seq}` (#1485)
- In the `run` command, auto-append trace sequence number to filename if more than one trace is present and `{seq}` is not specified (#1485)
- In the `test` command, rename `--output` to `--out-itf`

### Deprecated

- In the `test` command, deprecate `--output` option in favour of `--out-itf`, add hidden alias for the former (#1485)

### Removed

- In the `test` command, stop enforcing `.itf.json` extension (#1485)

### Fixed

- Bumped GRPC message sizes to 1G (#1480)
- Fix format of ITF trace emitted by `verify` command (#1448)
- Relax uppercase check for types qualified with a namespace (#1494)
- Fixed file loading from imports on Windows (#1498)

### Security

## v0.21.1 -- 2024-07-29

### Added
### Changed
### Deprecated
### Removed
### Fixed

- Fixed an issue that caused high memory usage on exploration (#1465)

### Security

## v0.21.0 -- 2024-06-16

### Added

- Added an `--n-traces` option to the `run` subcommand so multiple traces can be
  produced in a single CLI call (#1365).

### Changed
### Deprecated
### Removed
### Fixed

- Fixed a problem where random numbers were internally produced without being
  used. This affects behavior of randomness, and therefore same seeds will
  behave differently before and after this version (#1453).

### Security

## v0.20.0 -- 2024-05-22

### Added

- Added an experimental `--mbt` flag to produce metadata that is useful for
  Model-Based Testing (#1441).
- Added the `allListsUpTo`, a limited but computable version of `allLists` (#1442)

### Changed

- Shadowing is a bit less agressive. This should improve readability of variable
  names after compilation, i.e. in Apalache and some simulation errors, and in
  TLA+ produced from the `compile` command (#1444).

### Deprecated
### Removed
### Fixed
### Security

## v0.19.4 -- 2024-05-14

### Added
### Changed
### Deprecated
### Removed
### Fixed

- Fixed a bug introduced in v0.19.3 where the analyzer would crash if there were
  some specific type errors (#1436)

### Security

## v0.19.3 -- 2024-05-07

### Added

- Added static analysis checks to ensure proper usage of `nondet` and `oneOf` (#1431).

### Changed
### Deprecated
### Removed
### Fixed
### Security

## v0.19.2 -- 2024-04-09

### Added
### Changed
### Deprecated
### Removed
### Fixed

- Fix a problem where empty tuples were not parsed as valid types, only as
  values (#1421).

### Security

## v0.19.1 -- 2024-04-01

### Added
### Changed
### Deprecated
### Removed
### Fixed

- Fix a problem where sum types with no parameters were being printed with
  either Quint's unit type `()` or Apalache's unit type `"U_OF_UNIT"` (#1416).

### Security

## v0.19.0 -- 2024-03-25

### Added

- Added polymorphic type declarations, allowing abstracting commonly used data
  types like `Option[a]` and `Result[err, ok]`. Note that this is not yet
  supported by `verify`. (#1298)
- Added `compile` subcommand, allowing compiling specs to TLA+ (via Apalache)
  and to a JSON format. (#1309, #359)

### Changed

- The latest supported node version is now bounded at <= 20, which covers the
  latest LTS. (#1380)
- Shadowing names are now supported, which means that the same name can be redefined
  in nested scopes. (#1394)
- The canonical unit type is now the empty tuple, `()`, rather than the empty
  record, `{}`. This should only affect invisible things to do with sum type
  constructors. (#1401)

### Deprecated
### Removed
### Fixed

- Removed a dependency causing deprecation errors messages to be emitted.
  (#1380)
- Fixed a type checker bug causing too general types to be inferred (#1409).
- Fixes serialization of Sets in JSON outputs (#1410).

### Security

## v0.18.3 -- 2024-02-08

### Added
### Changed
### Deprecated
### Removed
### Fixed

- Erroneous effect checking failure resulting from invalid occurs check. This
  error prevented some valid specs from being simulated or verified (#1359).
- Regression on ITF production, where we stopped producing ITF traces on
  successful runs (#1362)

### Security

## v0.18.2 -- 2024-01-26

### Added
### Changed

- Improved error reporting for runtime errors during simulation (#1349).

### Deprecated
### Removed
### Fixed

- Fixed type checker to account for type constraints on annotated operator
  parameters when checking operator bodies (#1177).

### Security

## v0.18.1 -- 2024-01-16

### Added
### Changed
### Deprecated
### Removed
### Fixed

- Fixed parsing of qualified type constructors, which were being misinterpreted
  as type variables when the name of the qualifying module started with a
  lowercase letter (#1337).
- Fixed an issue where, sometimes, runtime errors were not reported in
  simulation (#1339)

### Security

## v0.18.0 -- 2024-01-03

### Added

- Add a run operator `A.expect(P)` to test the state predicate `P` in the state resulting from applying action `A` (#1303)

### Changed

- Change in `A.then(B)`: If `A` returns `false`, `A.then(B)` fails (#1304)

### Deprecated
### Removed
### Fixed

- Detect import paths that only differ in capitalization (#1295)

### Security

## v0.17.1 -- 2023-12-05

### Added

- Add a `q::debug` built-in function for printing values to stdout (#1266)

### Changed
### Deprecated
### Removed
### Fixed

- The effect checker now distinguishes variables from different instances (#1290)

### Security

## v0.17.0 -- 2023-12-04

### Added

- When an input file only one module, it will be inferred as the main module (#1260)
- Sum types are now supported when running `verify` (#1034)

### Changed
### Deprecated
### Removed
### Fixed

- Produce proper error messages on invalid module name (#1260)
- Fix JSON output when running multiple tests (#1264)
- Topological sorting of modules (#1268)
- The effect checker will now check for consistency of updates across different
  cases inside `match` (#1272)
- Fix problems in the integration of sum types in `run`, `test`, and `verify` commands (#1276)
- Fix some corner cases with the usage of complex expressions inside `assume`
  and `import (...)` (#1276)
- Fix incorrect type checking failure from interference between sum types
  sharing variant labels (#1275)
- Fix the IDs generated for operator definition bodies (#1280)
- Fixed missing support for sum type variants in ITF traces (#1281)

### Security

## v0.16.0 -- 2023-11-20

### Added

- Support for sum types in type checking and simulation (#244).

### Changed
### Deprecated
### Removed

- The long deprecated union types have been removed, in favor of the new sum
  types (#1245).

### Fixed
### Security

## v0.15.0 -- 2023-11-08

### Added
### Changed

- Error messages for `val` vs `def` and `pure val` vs `pure def` errors are clearer (#1208)
- `quint run` prints the random seed even if no bug was found (#1213)
- Error reporting was changed to show more errors at a time, instead of having a lot of phases (#1220)

### Deprecated
### Removed
### Fixed

- Fixed internal bugs in the effect checker that could cause an incorrect effect
  to be inferred or error to be reported (#1203)
- Fixed propagation of `checker.tuning` Apalache config file key for `quint
  verify` (#1216)
- Fixed a problem where errors in one file were being reported in another file
  that imported it (#1224).
- Fixed a problem where some errors were not being reported in the REPL (#1223)

### Security

## v0.14.4 -- 2023-10-02

### Added

- Added `--random-transitions` flag for `verify`, enabling symbolic simulation
  through Apalache (#1188)

### Changed

- Changed syntax for unpacking tuples in lambda parameters (#1202)

### Deprecated
### Removed
### Fixed

- Fixed a problem where state variables from instances didn't work properly in the REPL (#1190)
- Fixed a problem where referencing constants from an instance could cause a crash (#1191)

### Security

## v0.14.3 -- 2023-09-19

### Added

- Added `--temporal` flag for `verify`, enabling temporal property verification
  through Apalache (#1154)

### Changed

- Introduce frames on actions in the verbose output. The verbose output has changed! (#1158)
- The ITF traces always serialize integers as `{ '#bigint': 'num }`  (#1165)

### Deprecated
### Removed
### Fixed

- Fixed a problem where an error was thrown when a name from an importing module
  shadowed a nested name from the imported module (#802)
- Fixed a problem where tests were ignored if they are not defined directly in
  the main module - that is, they were imported (#1161)
- Fixed a type checker bug where the inferred type was too general for nested
  definitions, which prevented running `verify` (#1166).

### Security

## v0.14.2 -- 2023-09-06

### Added
### Changed
### Deprecated
### Removed
### Fixed

- Fixed a problem where importing the same definition under multiple different
  names would cause a crash (#1142)
- Fixed a problem where importing a module in the REPL would prevent state
  variables from having their values persisted between evaluations (#1146)

### Security

## v0.14.1 -- 2023-08-28

### Added
### Changed
### Deprecated
### Removed
### Fixed

- Fix problem with broken dependency by pinning versions (#1129)

### Security

## v0.14.0 -- 2023-08-25

### Added

- The `verify` command now automatically acquires the Apalache distribution and
  starts the server, if the server is not already running (#1115)

### Changed

- Module management was rewritten, and instances should behave much better in
  the simulator, REPL, and in integration with Apalache (#1119)

### Deprecated
### Removed
### Fixed

- Fixed a problem where definitions were not properly loaded in the REPL when
  the main module was provided in the CLI argument (#1112)

### Security

## v0.13.0 -- 2023-08-03

### Added

- `quint repl` produces an evaluation trace on errors too (#1056)
- `S.setOfMaps(Int).oneOf()` is now supported (#1060)
- `quint run` produces a friendlier message when it meets a `const` (#1050)

### Changed

- The behavior of `oneOf` has changed, existing seed values for `quint test`
  can exhibit different behavior than before (#1060)
- `APALACHE_DIST` no longer needed to run `quint verify` (#1075)
- Record field labels that include `::` are now illegal and raise a syntax error
  (#1086)

### Deprecated
### Removed

- Operator `repeated` (#1026)

### Fixed

- Fix bug where `export` for a qualified import would not work (#1030)
- Fix a problem where name resolution would fail to flag name errors for
  non-exported names in incremetal evaluation in REPL (#1031)
- Do not fail on a bug in error formatting (#1063)
- Fix unhandled error messages during parsing and typechecking on the Apalache
  server (#1074)
- Fix a problem where some definitions would have to be exported from the
  main module in order for the REPL and the simulator to load them (#1039 and #1051)
- Invalid arities when applying record and tuple operator no longer cause a crash (#1054)

### Security

## v0.12.0 -- 2023-07-06

### Added

- Support out of order definitions (#1008)
- Restructure of name resolution, improving performance significantly for large
  specs (#1011)

### Changed
### Deprecated
### Removed
### Fixed

- An error is now reported when multiple modules are declared with the same name (#1020)

### Security

## v0.11.4 -- 2023-06-28

### Added
### Changed
### Deprecated
### Removed
### Fixed

- Fixed a bug in the verbose trace output of REPL (#993)

### Security

## v0.11.3 -- 2023-06-23

### Added
### Changed

- New definitions typed in the REPL are now incrementally analyzed, improving
  performance significantly (#952)
- New expressions and definitions typed in the REPL are now incrementally
  compiled, improving performance (#968)
- Static analysis performance is significantly improved for large specs (#970)

### Deprecated
### Removed
### Fixed

- Fixed a bug where sometimes static analysis would flag a mode error where
  there isn't one (#960)
- Fixed the behavior of `slice` for the case `l.slice(length(l), length(l))`
  (#971)
- Fixed a bug where definitions with nested definitions could have their
  inferred type be too general.

### Security

## v0.11.2 -- 2023-06-15

### Added
### Changed

- New expressions typed in the REPL are now incrementally analyzed, improving
  performance significantly (#930)

### Deprecated
### Removed
### Fixed

### Security

## v0.11.1 -- 2023-06-01

### Added

- The `verify` command prints counterexamples on deadlocks and invariant
  violations (#914)

### Changed
### Deprecated
### Removed

### Fixed

- Fixed a bug in trace reporting by `quint run` (#913)

### Security

## v0.11.0 -- 2023-05-24

### Added

- Pretty-printing of expressions in REPL (#870)
- Spread syntax for record updates (#880)
- Save ITF traces in `quint test` (#884, #890)
- Initial integration with the Apalache server (#871)
- Support `import... from` for instances (#899)
- Modules can now have docstrings (#902)

### Changed
### Deprecated
### Removed
### Fixed

- Fix two problems that prevented docstrings to be parsed into the proper IR
  component (#902)

### Security

## v0.10.0 -- 2023-05-04

### Added

- Modules and definitions can now be exported (#771)
- Non-deterministic tests are run multiple times similar to {Quick,Scala}check (#786)
- `quint run` returns a non-zero exit code on invariant violation and errors (#793)
- Support for imports from files: `import ... from <filename>` (#800)
- suppress comments in REPL (#806)
- `quint repl` is printing the same version number as returned by `quint --version` (#804)
- add the command `.seed` in REPL (#812)
- fix `quint run` to output compile errors again (#812)
- add the precursor of the standard library in the form of spells (#827)
- cache top-level `pure val` (#837)
- support for higher-order operators in REPL/simulator (#845)
- introduce `reps` as an alternative to `repeated` (#855)
- More data is now output in most commands when `--out` is provided (#852)
- Mock command `verify` for running Apalache in the future (#787)

### Changed

- The ITF export adds output similar to Apalache (#780)

### Deprecated

- `repeated` is deprecated in favor of `reps` (#855)

### Removed

- `notin` is no longer a builtin operator (#814)
- `--with-lookup` command (#850)

### Fixed

- Proper errors are now reported when a lambda returns an operator (#811)
- Fix `quint run` to output compile errors again (#812)
- Fix the record constructor, so the key order does not matter (#839)
- `quint test` shows compile errors, if they occur (#841)
- Fix the bug that occurred when caching `pure val` (#844)

### Security

## v0.9.1 -- 2023-04-04

### Added
### Changed
### Deprecated
### Removed
### Fixed

- `test` command now exits with non-zero code on test failures (#772)

### Security

## v0.9.0 -- 2023-04-03

### Added

- detailed run output on `run --verbosity=3` (#748)
- detailed run output on `test --verbosity=3` (#755)
- detailed run output in REPL on `.verbosity=3` (#764)

### Changed

- using a controllable pRNG (#767)

### Deprecated
### Removed

- remove `foldr` (#760)

### Fixed

- effects no longer break when applying constant operators (#759)
- number highlighting in vim (#765)
- the simulator supports really big numbers, e.g., 256-bit (#767)

### Security

## v0.8.0 -- 2023-03-24

### Added

- short-circuiting for `implies` (#717)
- improve the summary output of `run` (#719)
- support for tuple unpacking in the simulator (#720)
- instances are now fully supported (#725)
- save the run results to ITF (#727)
- imports can now be qualified (#742)

### Changed

- The syntax for instances is now similar to imports (#739)

### Deprecated
### Removed
### Fixed

- Heisenbugs in `nondet x = oneOf(S)` should not happen (#712)
- REPL doesn't show unecessary namespaces for variable names anymore (#739)

### Security

## v0.7.0 -- 2023-03-09

### Added
### Changed

- Inferred effects are now properly quantified (#658)
- Lambda parameters were promoted so they can now have their own errors, types and effects (#689)

### Deprecated
### Removed

- Nested modules are no longer supported (#674)

### Fixed

- Modes for nested definitions are now properly checked (#661)
- All basic operators can now be used with temporal formulas (#646)
- Effect checking performance for large specs is massively improved (#669)
- A module can no longer import or instance itself (#676)

### Security

## v0.6.0 -- 2023-02-22

### Added

- command `test` to run unit tests (#634)
- command `run` to run stateful simulations (#659)
- option `--with-lookup` of the command `parse` (#639)

### Changed

- `docs` subcommand now outputs generated docs to stdout (#617)
- Mode errors are better explained and include a fix suggestion (#619)
- Typechecking now reports errors when instance overrides are not compatible with
  the original definition (#622)
- Effect errors for multiple updates of the same variable are clearer and more precise (#641)

### Deprecated
### Removed

- REPL does not support nested modules any longer (#621)

### Fixed

- REPL avoid name clashes in different modules (#621)
- REPL session is now a proper Quint file (#621)
- A regression in REPL caused by multiple modules (#650)

### Security

### Documentation

- the [Prisoners puzzle](./examples/puzzles/prisoners) (#634)

## v0.5.5 -- 2023-02-03

### Added

 - Change the grammar to support multiple modules (#547)
 - Change static analysis to support multiple modules (#559)
 - Add an example that specifies the Solidity Coin contract (#576)
 - A work-in-progress example on Solidity's Simple Auction (#573)
 - Parse `100_000_000` and `0xabcd`, `0xAB_CD` as integers (#580)

### Fixed

 - The parser complains about junk in the end of file (#603)
 - Fix a confusing error message in assignments (#606)
 - REPL compiles unsupported operators and issues runtime errors (#604)

## v0.5.4 -- 2023-01-24

### Changed

- Re-release of v0.5.3 with proper packaging

## v0.5.3 -- 2023-01-24

### Added

- A few productivity hacks in REPL (#557)

- Operator `fail` (#552)

### Changed

- `assert` is now an action operator, not a run operator (#542)

## v0.5.2 -- 2023-01-17

### Added

- Hello world tutorial (#510)

### Fixed

- Fix the order of `foldr` in REPL (#536)
- Fix priority for `a^b` and a few other infix operators (#465, #533)

## v0.5.1 -- 2023-01-13

### Fixed

- Fixed REPL output for maps (#497)
- REPL reporting a runtime error on `0^0` (#492)
- Improved how documentation is produced for VSCode compatibility (#485)
- Enable access to builtin documentation parsed from `builtin.qnt` (#485)
- The effect and mode checkers no longer complain about runs (#505)
- Fixed missing lodash dependency (#484)

### Added

- A tutorial on integers (#495)

## v0.5.0 -- 2022-12-22

### Fixed

- Updated installation documentation (#471)
- The tutorial on Booleans now comes in markdown and CodeTour (#517)


### Added

- Added C-like type signatures (#102)

## v0.4.0 -- 2022-12-22

### Added

- Added beginner tutorial based around REPL (#400)
- Added API documentation for builtin operators (#386)

### Changed

- Project renamed to `quint` (#458)
- REPL can now receive input that includes its prompt (#430)
- Calling `quint` without an argument now starts the REPL (#445)
- Renamed vscode plugin package to `quint-vscode` (#463)
- Renamed `quint` package to `@informalsystems/quint`, establishing it under the
  `informalsystems` organization.

### Fixed

- Return exit code 1 when typechecking fails (#389).
- Fixed static checks of polymorphic operators (#447)

## v0.3.0 -- 2022-12-05

- Began keeping CHANGELOG<|MERGE_RESOLUTION|>--- conflicted
+++ resolved
@@ -10,12 +10,13 @@
 ### Added
 
 - Added the operator `apalache::generate` to mirror `Apalache!Gen` (see #1455).
-
-### Changed
-
-- Bump Apalache to 0.50.0 (fixing caches for `apalache::generate` [#3147](https://github.com/apalache-mc/apalache/pull/3147)
-- Bump Apalache to 0.49.1 (including support for `apalache::generate` [#3138](https://github.com/apalache-mc/apalache/pull/3138))
-- Bump Apalache to 0.47.3 (including Z3 4.13.4 with linux/arm64 support)
+- Added parser error for duplicated record fields (#1677)
+
+### Changed
+
+- Bumped Apalache to 0.50.0 (fixing caches for `apalache::generate` [#3147](https://github.com/apalache-mc/apalache/pull/3147)
+- Bumped Apalache to 0.49.1 (including support for `apalache::generate` [#3138](https://github.com/apalache-mc/apalache/pull/3138))
+- Bumped Apalache to 0.47.3 (including Z3 4.13.4 with linux/arm64 support)
 
 ### Deprecated
 ### Removed
@@ -23,11 +24,7 @@
 
 - Fixed Quint hanging if Apalache server exits early (#1729)
 - Fixed a problem where the simulators failed to evaluate `oneOf` for nested `setOfMaps` (#1736)
-<<<<<<< HEAD
 - Fixed a problem where calling `oneOf` in empty sets would still result in an error instead of `false` (#1745)
-=======
-- Add parser error for duplicated record fields (#1677)
->>>>>>> 778c9490
 
 ### Security
 
