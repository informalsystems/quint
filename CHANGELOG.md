# Changelog

All notable changes to this project will be documented in this file.

The format is based on [Keep a Changelog](https://keepachangelog.com/en/1.0.0/),
and this project adheres to [Semantic Versioning](https://semver.org/spec/v2.0.0.html).

## UNRELEASED

### Added

<<<<<<< HEAD
- Add the operator `generate` to mirror `Apalache!Gen` (see #1455).
=======
- In the `verify` command, add warning if `--out-itf` option contains `{test}` or `{seq}` as those have no effect since Apalache only produces a single trace (#1485)
- The `run` and `test` commands now display a progress bar (#1457)
>>>>>>> ae270804

### Changed

- Performance of incrementally checking types (i.e. in REPL) was improved (#1483).
- In the `run` and `test` commands, change placeholders from `{}` to `{test}` and from `{#}` to `{seq}` (#1485)
- In the `run` command, auto-append trace sequence number to filename if more than one trace is present and `{seq}` is not specified (#1485)
- In the `test` command, rename `--output` to `--out-itf`

### Deprecated

- In the `test` command, deprecate `--output` option in favour of `--out-itf`, add hidden alias for the former (#1485)

### Removed

- In the `test` command, stop enforcing `.itf.json` extension (#1485)

### Fixed

- Bumped GRPC message sizes to 1G (#1480)
- Fix format of ITF trace emitted by `verify` command (#1448)
- Relax uppercase check for types qualified with a namespace (#1494)

### Security

## v0.21.1 -- 2024-07-29

### Added
### Changed
### Deprecated
### Removed
### Fixed

- Fixed an issue that caused high memory usage on exploration (#1465)

### Security

## v0.21.0 -- 2024-06-16

### Added

- Added an `--n-traces` option to the `run` subcommand so multiple traces can be
  produced in a single CLI call (#1365).

### Changed
### Deprecated
### Removed
### Fixed

- Fixed a problem where random numbers were internally produced without being
  used. This affects behavior of randomness, and therefore same seeds will
  behave differently before and after this version (#1453).

### Security

## v0.20.0 -- 2024-05-22

### Added

- Added an experimental `--mbt` flag to produce metadata that is useful for
  Model-Based Testing (#1441).
- Added the `allListsUpTo`, a limited but computable version of `allLists` (#1442)

### Changed

- Shadowing is a bit less agressive. This should improve readability of variable
  names after compilation, i.e. in Apalache and some simulation errors, and in
  TLA+ produced from the `compile` command (#1444).

### Deprecated
### Removed
### Fixed
### Security

## v0.19.4 -- 2024-05-14

### Added
### Changed
### Deprecated
### Removed
### Fixed

- Fixed a bug introduced in v0.19.3 where the analyzer would crash if there were
  some specific type errors (#1436)

### Security

## v0.19.3 -- 2024-05-07

### Added

- Added static analysis checks to ensure proper usage of `nondet` and `oneOf` (#1431).

### Changed
### Deprecated
### Removed
### Fixed
### Security

## v0.19.2 -- 2024-04-09

### Added
### Changed
### Deprecated
### Removed
### Fixed

- Fix a problem where empty tuples were not parsed as valid types, only as
  values (#1421).

### Security

## v0.19.1 -- 2024-04-01

### Added
### Changed
### Deprecated
### Removed
### Fixed

- Fix a problem where sum types with no parameters were being printed with
  either Quint's unit type `()` or Apalache's unit type `"U_OF_UNIT"` (#1416).

### Security

## v0.19.0 -- 2024-03-25

### Added

- Added polymorphic type declarations, allowing abstracting commonly used data
  types like `Option[a]` and `Result[err, ok]`. Note that this is not yet
  supported by `verify`. (#1298)
- Added `compile` subcommand, allowing compiling specs to TLA+ (via Apalache)
  and to a JSON format. (#1309, #359)

### Changed

- The latest supported node version is now bounded at <= 20, which covers the
  latest LTS. (#1380)
- Shadowing names are now supported, which means that the same name can be redefined
  in nested scopes. (#1394)
- The canonical unit type is now the empty tuple, `()`, rather than the empty
  record, `{}`. This should only affect invisible things to do with sum type
  constructors. (#1401)

### Deprecated
### Removed
### Fixed

- Removed a dependency causing deprecation errors messages to be emitted.
  (#1380)
- Fixed a type checker bug causing too general types to be inferred (#1409).
- Fixes serialization of Sets in JSON outputs (#1410).

### Security

## v0.18.3 -- 2024-02-08

### Added
### Changed
### Deprecated
### Removed
### Fixed

- Erroneous effect checking failure resulting from invalid occurs check. This
  error prevented some valid specs from being simulated or verified (#1359).
- Regression on ITF production, where we stopped producing ITF traces on
  successful runs (#1362)

### Security

## v0.18.2 -- 2024-01-26

### Added
### Changed

- Improved error reporting for runtime errors during simulation (#1349).

### Deprecated
### Removed
### Fixed

- Fixed type checker to account for type constraints on annotated operator
  parameters when checking operator bodies (#1177).

### Security

## v0.18.1 -- 2024-01-16

### Added
### Changed
### Deprecated
### Removed
### Fixed

- Fixed parsing of qualified type constructors, which were being misinterpreted
  as type variables when the name of the qualifying module started with a
  lowercase letter (#1337).
- Fixed an issue where, sometimes, runtime errors were not reported in
  simulation (#1339)

### Security

## v0.18.0 -- 2024-01-03

### Added

- Add a run operator `A.expect(P)` to test the state predicate `P` in the state resulting from applying action `A` (#1303)

### Changed

- Change in `A.then(B)`: If `A` returns `false`, `A.then(B)` fails (#1304)

### Deprecated
### Removed
### Fixed

- Detect import paths that only differ in capitalization (#1295)

### Security

## v0.17.1 -- 2023-12-05

### Added

- Add a `q::debug` built-in function for printing values to stdout (#1266)

### Changed
### Deprecated
### Removed
### Fixed

- The effect checker now distinguishes variables from different instances (#1290)

### Security

## v0.17.0 -- 2023-12-04

### Added

- When an input file only one module, it will be inferred as the main module (#1260)
- Sum types are now supported when running `verify` (#1034)

### Changed
### Deprecated
### Removed
### Fixed

- Produce proper error messages on invalid module name (#1260)
- Fix JSON output when running multiple tests (#1264)
- Topological sorting of modules (#1268)
- The effect checker will now check for consistency of updates across different
  cases inside `match` (#1272)
- Fix problems in the integration of sum types in `run`, `test`, and `verify` commands (#1276)
- Fix some corner cases with the usage of complex expressions inside `assume`
  and `import (...)` (#1276)
- Fix incorrect type checking failure from interference between sum types
  sharing variant labels (#1275)
- Fix the IDs generated for operator definition bodies (#1280)
- Fixed missing support for sum type variants in ITF traces (#1281)

### Security

## v0.16.0 -- 2023-11-20

### Added

- Support for sum types in type checking and simulation (#244).

### Changed
### Deprecated
### Removed

- The long deprecated union types have been removed, in favor of the new sum
  types (#1245).

### Fixed
### Security

## v0.15.0 -- 2023-11-08

### Added
### Changed

- Error messages for `val` vs `def` and `pure val` vs `pure def` errors are clearer (#1208)
- `quint run` prints the random seed even if no bug was found (#1213)
- Error reporting was changed to show more errors at a time, instead of having a lot of phases (#1220)

### Deprecated
### Removed
### Fixed

- Fixed internal bugs in the effect checker that could cause an incorrect effect
  to be inferred or error to be reported (#1203)
- Fixed propagation of `checker.tuning` Apalache config file key for `quint
  verify` (#1216)
- Fixed a problem where errors in one file were being reported in another file
  that imported it (#1224).
- Fixed a problem where some errors were not being reported in the REPL (#1223)

### Security

## v0.14.4 -- 2023-10-02

### Added

- Added `--random-transitions` flag for `verify`, enabling symbolic simulation
  through Apalache (#1188)

### Changed

- Changed syntax for unpacking tuples in lambda parameters (#1202)

### Deprecated
### Removed
### Fixed

- Fixed a problem where state variables from instances didn't work properly in the REPL (#1190)
- Fixed a problem where referencing constants from an instance could cause a crash (#1191)

### Security

## v0.14.3 -- 2023-09-19

### Added

- Added `--temporal` flag for `verify`, enabling temporal property verification
  through Apalache (#1154)

### Changed

- Introduce frames on actions in the verbose output. The verbose output has changed! (#1158)
- The ITF traces always serialize integers as `{ '#bigint': 'num }`  (#1165)

### Deprecated
### Removed
### Fixed

- Fixed a problem where an error was thrown when a name from an importing module
  shadowed a nested name from the imported module (#802)
- Fixed a problem where tests were ignored if they are not defined directly in
  the main module - that is, they were imported (#1161)
- Fixed a type checker bug where the inferred type was too general for nested
  definitions, which prevented running `verify` (#1166).

### Security

## v0.14.2 -- 2023-09-06

### Added
### Changed
### Deprecated
### Removed
### Fixed

- Fixed a problem where importing the same definition under multiple different
  names would cause a crash (#1142)
- Fixed a problem where importing a module in the REPL would prevent state
  variables from having their values persisted between evaluations (#1146)

### Security

## v0.14.1 -- 2023-08-28

### Added
### Changed
### Deprecated
### Removed
### Fixed

- Fix problem with broken dependency by pinning versions (#1129)

### Security

## v0.14.0 -- 2023-08-25

### Added

- The `verify` command now automatically acquires the Apalache distribution and
  starts the server, if the server is not already running (#1115)

### Changed

- Module management was rewritten, and instances should behave much better in
  the simulator, REPL, and in integration with Apalache (#1119)

### Deprecated
### Removed
### Fixed

- Fixed a problem where definitions were not properly loaded in the REPL when
  the main module was provided in the CLI argument (#1112)

### Security

## v0.13.0 -- 2023-08-03

### Added

- `quint repl` produces an evaluation trace on errors too (#1056)
- `S.setOfMaps(Int).oneOf()` is now supported (#1060)
- `quint run` produces a friendlier message when it meets a `const` (#1050)

### Changed

- The behavior of `oneOf` has changed, existing seed values for `quint test`
  can exhibit different behavior than before (#1060)
- `APALACHE_DIST` no longer needed to run `quint verify` (#1075)
- Record field labels that include `::` are now illegal and raise a syntax error
  (#1086)

### Deprecated
### Removed

- Operator `repeated` (#1026)

### Fixed

- Fix bug where `export` for a qualified import would not work (#1030)
- Fix a problem where name resolution would fail to flag name errors for
  non-exported names in incremetal evaluation in REPL (#1031)
- Do not fail on a bug in error formatting (#1063)
- Fix unhandled error messages during parsing and typechecking on the Apalache
  server (#1074)
- Fix a problem where some definitions would have to be exported from the
  main module in order for the REPL and the simulator to load them (#1039 and #1051)
- Invalid arities when applying record and tuple operator no longer cause a crash (#1054)

### Security

## v0.12.0 -- 2023-07-06

### Added

- Support out of order definitions (#1008)
- Restructure of name resolution, improving performance significantly for large
  specs (#1011)

### Changed
### Deprecated
### Removed
### Fixed

- An error is now reported when multiple modules are declared with the same name (#1020)

### Security

## v0.11.4 -- 2023-06-28

### Added
### Changed
### Deprecated
### Removed
### Fixed

- Fixed a bug in the verbose trace output of REPL (#993)

### Security

## v0.11.3 -- 2023-06-23

### Added
### Changed

- New definitions typed in the REPL are now incrementally analyzed, improving
  performance significantly (#952)
- New expressions and definitions typed in the REPL are now incrementally
  compiled, improving performance (#968)
- Static analysis performance is significantly improved for large specs (#970)

### Deprecated
### Removed
### Fixed

- Fixed a bug where sometimes static analysis would flag a mode error where
  there isn't one (#960)
- Fixed the behavior of `slice` for the case `l.slice(length(l), length(l))`
  (#971)
- Fixed a bug where definitions with nested definitions could have their
  inferred type be too general.

### Security

## v0.11.2 -- 2023-06-15

### Added
### Changed

- New expressions typed in the REPL are now incrementally analyzed, improving
  performance significantly (#930)

### Deprecated
### Removed
### Fixed

### Security

## v0.11.1 -- 2023-06-01

### Added

- The `verify` command prints counterexamples on deadlocks and invariant
  violations (#914)

### Changed
### Deprecated
### Removed

### Fixed

- Fixed a bug in trace reporting by `quint run` (#913)

### Security

## v0.11.0 -- 2023-05-24

### Added

- Pretty-printing of expressions in REPL (#870)
- Spread syntax for record updates (#880)
- Save ITF traces in `quint test` (#884, #890)
- Initial integration with the Apalache server (#871)
- Support `import... from` for instances (#899)
- Modules can now have docstrings (#902)

### Changed
### Deprecated
### Removed
### Fixed

- Fix two problems that prevented docstrings to be parsed into the proper IR
  component (#902)

### Security

## v0.10.0 -- 2023-05-04

### Added

- Modules and definitions can now be exported (#771)
- Non-deterministic tests are run multiple times similar to {Quick,Scala}check (#786)
- `quint run` returns a non-zero exit code on invariant violation and errors (#793)
- Support for imports from files: `import ... from <filename>` (#800)
- suppress comments in REPL (#806)
- `quint repl` is printing the same version number as returned by `quint --version` (#804)
- add the command `.seed` in REPL (#812)
- fix `quint run` to output compile errors again (#812)
- add the precursor of the standard library in the form of spells (#827)
- cache top-level `pure val` (#837)
- support for higher-order operators in REPL/simulator (#845)
- introduce `reps` as an alternative to `repeated` (#855)
- More data is now output in most commands when `--out` is provided (#852)
- Mock command `verify` for running Apalache in the future (#787)

### Changed

- The ITF export adds output similar to Apalache (#780)

### Deprecated

- `repeated` is deprecated in favor of `reps` (#855)

### Removed

- `notin` is no longer a builtin operator (#814)
- `--with-lookup` command (#850)

### Fixed

- Proper errors are now reported when a lambda returns an operator (#811)
- Fix `quint run` to output compile errors again (#812)
- Fix the record constructor, so the key order does not matter (#839)
- `quint test` shows compile errors, if they occur (#841)
- Fix the bug that occurred when caching `pure val` (#844)

### Security

## v0.9.1 -- 2023-04-04

### Added
### Changed
### Deprecated
### Removed
### Fixed

- `test` command now exits with non-zero code on test failures (#772)

### Security

## v0.9.0 -- 2023-04-03

### Added

- detailed run output on `run --verbosity=3` (#748)
- detailed run output on `test --verbosity=3` (#755)
- detailed run output in REPL on `.verbosity=3` (#764)

### Changed

- using a controllable pRNG (#767)

### Deprecated
### Removed

- remove `foldr` (#760)

### Fixed

- effects no longer break when applying constant operators (#759)
- number highlighting in vim (#765)
- the simulator supports really big numbers, e.g., 256-bit (#767)

### Security

## v0.8.0 -- 2023-03-24

### Added

- short-circuiting for `implies` (#717)
- improve the summary output of `run` (#719)
- support for tuple unpacking in the simulator (#720)
- instances are now fully supported (#725)
- save the run results to ITF (#727)
- imports can now be qualified (#742)

### Changed

- The syntax for instances is now similar to imports (#739)

### Deprecated
### Removed
### Fixed

- Heisenbugs in `nondet x = oneOf(S)` should not happen (#712)
- REPL doesn't show unecessary namespaces for variable names anymore (#739)

### Security

## v0.7.0 -- 2023-03-09

### Added
### Changed

- Inferred effects are now properly quantified (#658)
- Lambda parameters were promoted so they can now have their own errors, types and effects (#689)

### Deprecated
### Removed

- Nested modules are no longer supported (#674)

### Fixed

- Modes for nested definitions are now properly checked (#661)
- All basic operators can now be used with temporal formulas (#646)
- Effect checking performance for large specs is massively improved (#669)
- A module can no longer import or instance itself (#676)

### Security

## v0.6.0 -- 2023-02-22

### Added

- command `test` to run unit tests (#634)
- command `run` to run stateful simulations (#659)
- option `--with-lookup` of the command `parse` (#639)

### Changed

- `docs` subcommand now outputs generated docs to stdout (#617)
- Mode errors are better explained and include a fix suggestion (#619)
- Typechecking now reports errors when instance overrides are not compatible with
  the original definition (#622)
- Effect errors for multiple updates of the same variable are clearer and more precise (#641)

### Deprecated
### Removed

- REPL does not support nested modules any longer (#621)

### Fixed

- REPL avoid name clashes in different modules (#621)
- REPL session is now a proper Quint file (#621)
- A regression in REPL caused by multiple modules (#650)

### Security

### Documentation

- the [Prisoners puzzle](./examples/puzzles/prisoners) (#634)

## v0.5.5 -- 2023-02-03

### Added

 - Change the grammar to support multiple modules (#547)
 - Change static analysis to support multiple modules (#559)
 - Add an example that specifies the Solidity Coin contract (#576)
 - A work-in-progress example on Solidity's Simple Auction (#573)
 - Parse `100_000_000` and `0xabcd`, `0xAB_CD` as integers (#580)

### Fixed

 - The parser complains about junk in the end of file (#603)
 - Fix a confusing error message in assignments (#606)
 - REPL compiles unsupported operators and issues runtime errors (#604)

## v0.5.4 -- 2023-01-24

### Changed

- Re-release of v0.5.3 with proper packaging

## v0.5.3 -- 2023-01-24

### Added

- A few productivity hacks in REPL (#557)

- Operator `fail` (#552)

### Changed

- `assert` is now an action operator, not a run operator (#542)

## v0.5.2 -- 2023-01-17

### Added

- Hello world tutorial (#510)

### Fixed

- Fix the order of `foldr` in REPL (#536)
- Fix priority for `a^b` and a few other infix operators (#465, #533)

## v0.5.1 -- 2023-01-13

### Fixed

- Fixed REPL output for maps (#497)
- REPL reporting a runtime error on `0^0` (#492)
- Improved how documentation is produced for VSCode compatibility (#485)
- Enable access to builtin documentation parsed from `builtin.qnt` (#485)
- The effect and mode checkers no longer complain about runs (#505)
- Fixed missing lodash dependency (#484)

### Added

- A tutorial on integers (#495)

## v0.5.0 -- 2022-12-22

### Fixed

- Updated installation documentation (#471)
- The tutorial on Booleans now comes in markdown and CodeTour (#517)


### Added

- Added C-like type signatures (#102)

## v0.4.0 -- 2022-12-22

### Added

- Added beginner tutorial based around REPL (#400)
- Added API documentation for builtin operators (#386)

### Changed

- Project renamed to `quint` (#458)
- REPL can now receive input that includes its prompt (#430)
- Calling `quint` without an argument now starts the REPL (#445)
- Renamed vscode plugin package to `quint-vscode` (#463)
- Renamed `quint` package to `@informalsystems/quint`, establishing it under the
  `informalsystems` organization.

### Fixed

- Return exit code 1 when typechecking fails (#389).
- Fixed static checks of polymorphic operators (#447)

## v0.3.0 -- 2022-12-05

- Began keeping CHANGELOG<|MERGE_RESOLUTION|>--- conflicted
+++ resolved
@@ -9,12 +9,9 @@
 
 ### Added
 
-<<<<<<< HEAD
 - Add the operator `generate` to mirror `Apalache!Gen` (see #1455).
-=======
 - In the `verify` command, add warning if `--out-itf` option contains `{test}` or `{seq}` as those have no effect since Apalache only produces a single trace (#1485)
 - The `run` and `test` commands now display a progress bar (#1457)
->>>>>>> ae270804
 
 ### Changed
 
