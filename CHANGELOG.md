# Changelog

All notable changes to this project will be documented in this file.

The format is based on [Keep a Changelog](https://keepachangelog.com/en/1.0.0/),
and this project adheres to [Semantic Versioning](https://semver.org/spec/v2.0.0.html).

## v0.5.2 -- 2023-01-17

### Added

- Hello world tutorial (#510)

### Fixed

<<<<<<< HEAD
- Fix the order of `foldr` in REPL (#536)
=======
- Fix priority for `a^b` and a few other infix operators (#465, #533)
>>>>>>> f869819f

## v0.5.1 -- 2023-01-13

### Fixed

- Fixed REPL output for maps (#497)
- REPL reporting a runtime error on `0^0` (#492)
- Improved how documentation is produced for VSCode compatibility (#485)
- Enable access to builtin documentation parsed from `builtin.qnt` (#485)
- The effect and mode checkers no longer complain about runs (#505)
- Fixed missing lodash dependency (#484)

### Added

- A tutorial on integers (#495)

## v0.5.0 -- 2022-12-22

### Fixed

- Updated installation documentation (#471)
- The tutorial on Booleans now comes in markdown and CodeTour (#517)


### Added

- Added C-like type signatures (#102)

## v0.4.0 -- 2022-12-22

### Added

- Added beginner tutorial based around REPL (#400)
- Added API documentation for builtin operators (#386)

### Changed

- Project renamed to `quint` (#458)
- REPL can now receive input that includes its prompt (#430)
- Calling `quint` without an argument now starts the REPL (#445)
- Renamed vscode plugin package to `quint-vscode` (#463)
- Renamed `quint` package to `@informalsystems/quint`, establishing it under the
  `informalsystems` organization.

### Fixed

- Return exit code 1 when typechecking fails (#389).
- Fixed static checks of polymorphic operators (#447)

## v0.3.0 -- 2022-12-05

- Began keeping CHANGELOG<|MERGE_RESOLUTION|>--- conflicted
+++ resolved
@@ -13,11 +13,8 @@
 
 ### Fixed
 
-<<<<<<< HEAD
 - Fix the order of `foldr` in REPL (#536)
-=======
 - Fix priority for `a^b` and a few other infix operators (#465, #533)
->>>>>>> f869819f
 
 ## v0.5.1 -- 2023-01-13
 
