# Changelog

All notable changes to this project will be documented in this file.

The format is based on [Keep a Changelog](https://keepachangelog.com/en/1.0.0/),
and this project adheres to [Semantic Versioning](https://semver.org/spec/v2.0.0.html).

## UNRELEASED

### Added

- `quint repl` produces an evaluation trace on errors too (#1056)
- `S.setOfMaps(Int).oneOf()` is now supported (#1060)
- `quint run` produces a friendlier message when it meets a `const` (#1050)

### Changed

- The behavior of `oneOf` has changed, existing seed values for `quint test`
  can exhibit different behavior than before (#1060)
<<<<<<< HEAD
- `quint run` produces a friendlier message when it meets a `const` (#1050)
- `APALACHE_DIST` no longer needed to run `quint verify` (#1075)
=======
- Record field labels that include `::` are now illegal and raise a syntax error
  (#1086)
>>>>>>> 8feb3d83

### Deprecated
### Removed

- Operator `repeated` (#1026)

### Fixed

- Fix bug where `export` for a qualified import would not work (#1030)
- Fix a problem where name resolution would fail to flag name errors for
  non-exported names in incremetal evaluation in REPL (#1031)
- Do not fail on a bug in error formatting (#1063)
- Fix unhandled error messages during parsing and typechecking on the Apalache
  server (#1074)
- Fix a problem where some definitions would have to be exported from the
  main module in order for the REPL and the simulator to load them (#1039 and #1051)
- Invalid arities when applying record and tuple operator no longer cause a crash (#1054)

### Security

## v0.12.0 -- 2023-07-06

### Added

- Support out of order definitions (#1008)
- Restructure of name resolution, improving performance significantly for large
  specs (#1011)

### Changed
### Deprecated
### Removed
### Fixed

- An error is now reported when multiple modules are declared with the same name (#1020)

### Security

## v0.11.4 -- 2023-06-28

### Added
### Changed
### Deprecated
### Removed
### Fixed

- Fixed a bug in the verbose trace output of REPL (#993)

### Security

## v0.11.3 -- 2023-06-23

### Added
### Changed

- New definitions typed in the REPL are now incrementally analyzed, improving
  performance significantly (#952)
- New expressions and definitions typed in the REPL are now incrementally
  compiled, improving performance (#968)
- Static analysis performance is significantly improved for large specs (#970)

### Deprecated
### Removed
### Fixed

- Fixed a bug where sometimes static analysis would flag a mode error where
  there isn't one (#960)
- Fixed the behavior of `slice` for the case `l.slice(length(l), length(l))`
  (#971)
- Fixed a bug where definitions with nested definitions could have their
  inferred type be too general.

### Security

## v0.11.2 -- 2023-06-15

### Added
### Changed

- New expressions typed in the REPL are now incrementally analyzed, improving
  performance significantly (#930)

### Deprecated
### Removed
### Fixed
### Security

## v0.11.1 -- 2023-06-01

### Added

- The `verify` command prints counterexamples on deadlocks and invariant
  violations (#914)

### Changed
### Deprecated
### Removed

### Fixed

- Fixed a bug in trace reporting by `quint run` (#913)

### Security

## v0.11.0 -- 2023-05-24

### Added

- Pretty-printing of expressions in REPL (#870)
- Spread syntax for record updates (#880)
- Save ITF traces in `quint test` (#884, #890)
- Initial integration with the Apalache server (#871)
- Support `import... from` for instances (#899)
- Modules can now have docstrings (#902)

### Changed
### Deprecated
### Removed
### Fixed

- Fix two problems that prevented docstrings to be parsed into the proper IR
  component (#902)

### Security

## v0.10.0 -- 2023-05-04

### Added

- Modules and definitions can now be exported (#771)
- Non-deterministic tests are run multiple times similar to {Quick,Scala}check (#786)
- `quint run` returns a non-zero exit code on invariant violation and errors (#793)
- Support for imports from files: `import ... from <filename>` (#800)
- suppress comments in REPL (#806)
- `quint repl` is printing the same version number as returned by `quint --version` (#804)
- add the command `.seed` in REPL (#812)
- fix `quint run` to output compile errors again (#812)
- add the precursor of the standard library in the form of spells (#827)
- cache top-level `pure val` (#837)
- support for higher-order operators in REPL/simulator (#845)
- introduce `reps` as an alternative to `repeated` (#855)
- More data is now output in most commands when `--out` is provided (#852)
- Mock command `verify` for running Apalache in the future (#787)

### Changed

- The ITF export adds output similar to Apalache (#780)

### Deprecated

- `repeated` is deprecated in favor of `reps` (#855)

### Removed

- `notin` is no longer a builtin operator (#814)
- `--with-lookup` command (#850)

### Fixed

- Proper errors are now reported when a lambda returns an operator (#811)
- Fix `quint run` to output compile errors again (#812)
- Fix the record constructor, so the key order does not matter (#839)
- `quint test` shows compile errors, if they occur (#841)
- Fix the bug that occurred when caching `pure val` (#844)

### Security

## v0.9.1 -- 2023-04-04

### Added
### Changed
### Deprecated
### Removed
### Fixed

- `test` command now exits with non-zero code on test failures (#772)

### Security

## v0.9.0 -- 2023-04-03

### Added

- detailed run output on `run --verbosity=3` (#748)
- detailed run output on `test --verbosity=3` (#755)
- detailed run output in REPL on `.verbosity=3` (#764)

### Changed

- using a controllable pRNG (#767)

### Deprecated
### Removed

- remove `foldr` (#760)

### Fixed

- effects no longer break when applying constant operators (#759)
- number highlighting in vim (#765)
- the simulator supports really big numbers, e.g., 256-bit (#767)

### Security

## v0.8.0 -- 2023-03-24

### Added

- short-circuiting for `implies` (#717)
- improve the summary output of `run` (#719)
- support for tuple unpacking in the simulator (#720)
- instances are now fully supported (#725)
- save the run results to ITF (#727)
- imports can now be qualified (#742)

### Changed

- The syntax for instances is now similar to imports (#739)

### Deprecated
### Removed
### Fixed

- Heisenbugs in `nondet x = oneOf(S)` should not happen (#712)
- REPL doesn't show unecessary namespaces for variable names anymore (#739)

### Security

## v0.7.0 -- 2023-03-09

### Added
### Changed

- Inferred effects are now properly quantified (#658)
- Lambda parameters were promoted so they can now have their own errors, types and effects (#689)

### Deprecated
### Removed

- Nested modules are no longer supported (#674)

### Fixed

- Modes for nested definitions are now properly checked (#661)
- All basic operators can now be used with temporal formulas (#646)
- Effect checking performance for large specs is massively improved (#669)
- A module can no longer import or instance itself (#676)

### Security

## v0.6.0 -- 2023-02-22

### Added

- command `test` to run unit tests (#634)
- command `run` to run stateful simulations (#659)
- option `--with-lookup` of the command `parse` (#639)

### Changed

- `docs` subcommand now outputs generated docs to stdout (#617)
- Mode errors are better explained and include a fix suggestion (#619)
- Typechecking now reports errors when instance overrides are not compatible with
  the original definition (#622)
- Effect errors for multiple updates of the same variable are clearer and more precise (#641)

### Deprecated
### Removed

- REPL does not support nested modules any longer (#621)

### Fixed

- REPL avoid name clashes in different modules (#621)
- REPL session is now a proper Quint file (#621)
- A regression in REPL caused by multiple modules (#650)

### Security

### Documentation

- the [Prisoners puzzle](./examples/puzzles/prisoners) (#634)

## v0.5.5 -- 2023-02-03

### Added

 - Change the grammar to support multiple modules (#547)
 - Change static analysis to support multiple modules (#559)
 - Add an example that specifies the Solidity Coin contract (#576)
 - A work-in-progress example on Solidity's Simple Auction (#573)
 - Parse `100_000_000` and `0xabcd`, `0xAB_CD` as integers (#580)

### Fixed

 - The parser complains about junk in the end of file (#603)
 - Fix a confusing error message in assignments (#606)
 - REPL compiles unsupported operators and issues runtime errors (#604)

## v0.5.4 -- 2023-01-24

### Changed

- Re-release of v0.5.3 with proper packaging

## v0.5.3 -- 2023-01-24

### Added

- A few productivity hacks in REPL (#557)

- Operator `fail` (#552)

### Changed

- `assert` is now an action operator, not a run operator (#542)

## v0.5.2 -- 2023-01-17

### Added

- Hello world tutorial (#510)

### Fixed

- Fix the order of `foldr` in REPL (#536)
- Fix priority for `a^b` and a few other infix operators (#465, #533)

## v0.5.1 -- 2023-01-13

### Fixed

- Fixed REPL output for maps (#497)
- REPL reporting a runtime error on `0^0` (#492)
- Improved how documentation is produced for VSCode compatibility (#485)
- Enable access to builtin documentation parsed from `builtin.qnt` (#485)
- The effect and mode checkers no longer complain about runs (#505)
- Fixed missing lodash dependency (#484)

### Added

- A tutorial on integers (#495)

## v0.5.0 -- 2022-12-22

### Fixed

- Updated installation documentation (#471)
- The tutorial on Booleans now comes in markdown and CodeTour (#517)


### Added

- Added C-like type signatures (#102)

## v0.4.0 -- 2022-12-22

### Added

- Added beginner tutorial based around REPL (#400)
- Added API documentation for builtin operators (#386)

### Changed

- Project renamed to `quint` (#458)
- REPL can now receive input that includes its prompt (#430)
- Calling `quint` without an argument now starts the REPL (#445)
- Renamed vscode plugin package to `quint-vscode` (#463)
- Renamed `quint` package to `@informalsystems/quint`, establishing it under the
  `informalsystems` organization.

### Fixed

- Return exit code 1 when typechecking fails (#389).
- Fixed static checks of polymorphic operators (#447)

## v0.3.0 -- 2022-12-05

- Began keeping CHANGELOG<|MERGE_RESOLUTION|>--- conflicted
+++ resolved
@@ -17,13 +17,9 @@
 
 - The behavior of `oneOf` has changed, existing seed values for `quint test`
   can exhibit different behavior than before (#1060)
-<<<<<<< HEAD
-- `quint run` produces a friendlier message when it meets a `const` (#1050)
 - `APALACHE_DIST` no longer needed to run `quint verify` (#1075)
-=======
 - Record field labels that include `::` are now illegal and raise a syntax error
   (#1086)
->>>>>>> 8feb3d83
 
 ### Deprecated
 ### Removed
