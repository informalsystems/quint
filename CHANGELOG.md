# Changelog

All notable changes to this project will be documented in this file.

The format is based on [Keep a Changelog](https://keepachangelog.com/en/1.0.0/),
and this project adheres to [Semantic Versioning](https://semver.org/spec/v2.0.0.html).

## UNRELEASED

### Added
- Added the operator `apalache::generate` to mirror `Apalache!Gen` (see #1455).

### Changed

<<<<<<< HEAD
- Bump Apalache to 0.50.0 (fixing caches for `apalache::generate` [#3147](https://github.com/apalache-mc/apalache/pull/3147)
- Bump Apalache to 0.49.1 (including support for `apalache::generate` [#3138](https://github.com/apalache-mc/apalache/pull/3138))
- Bump Apalache to 0.47.3 (including Z3 4.13.4 with linux/arm64 support)
=======
- Bumped Apalache to 0.49.1 (including support for `apalache::generate` [#3138](https://github.com/apalache-mc/apalache/pull/3138))
- Bumped Apalache to 0.47.3 (including Z3 4.13.4 with linux/arm64 support)
>>>>>>> 53cc8eef

### Deprecated
### Removed
### Fixed

- Fixed Quint hanging if Apalache server exits early (#1729)
- Fixed a problem where the simulators failed to evaluate `oneOf` for nested `setOfMaps` (#1736)

### Security

## v0.26.0 -- 2025-07-14

### Added

- Better diagnostics for common syntax error on map type definitions (#1682)
- Better diagnostics for using reserved keywords and common syntax error on type application (#1696)
- Keywords `from`, `as`, `List` and `Set` can now be used as identifiers (#1696)
- Support for verifying inductive invariants through `quint verify --inductive-invariant my_inv`

### Changed
### Deprecated
### Removed
### Fixed
### Security

## v0.25.1 -- 2025-06-05

### Added

- `quint run` and `quint verify` can now receive multiple invariants through
  `--invariants` and Quint prints which ones were violated in the found
  violation (#1662)

### Changed

- `--out-itf` does not suppress outputs anymore. Shown output amount only depends on `--verbosity` now (#1664) 

### Deprecated
### Removed
### Fixed

- Fixed issue on integration with the rust backend (#1683)

### Security

## v0.25.0 -- 2025-05-28

### Added

- Added `--hide` option to hide specific variables from output (#1656)
- Errors from the Rust evaluator now show the corresponding location (#1648)
- Added support for calling `q::debug` with a single argument, which shows both the expression and its value (#1660)
- `quint run` now reports statistics on trace length and the simulation speec in traces/second (#1669)

### Changed

- `oneOf()` now automatically handles empty sets instead of giving an error and has a retry strategy for small sets (#1670)

### Deprecated
### Removed
### Fixed

- Fixed a problem on `pure val`s referring to constants resulting in errors in the Rust evaluator (#1647)

### Security

## v0.24.0 -- 2025-04-08

### Added

- Added a `--flatten` option to `quint compile` to enable compilation of unflattened modules (#1623)
- Added a `main` field to the JSON output of `quint compile` (#1623)
- Added a `--backend` option to `quint run` to enable running the new Rust simulator (#1623)

### Changed
### Deprecated
### Removed
### Fixed

- Init definitions are now properly transpiled into TLA+ without assignments (#1613)

### Security

## v0.23.1 -- 2025-03-10

### Added
### Changed
### Deprecated
### Removed
### Fixed

- Fixed a requirement from the package configuration that would lead to always installing v0.18.3 on node versions > 20 (#1602)

### Security

## v0.23.0 -- 2025-01-24

### Added

- Added a `--witnesses` option to `quint run` that enables counting for how many explored traces each of the given predicates (witnesses) were true (#1562)

### Changed

- Bumped Apalache to 0.47.2 (#1565)
- Changed how an action from `any` gets picked, improving performance significantly (#1582)

### Deprecated
### Removed
### Fixed

- Fixed a problem where calling `setOfMaps()` on empty sets resulted in errors in the simulator (#1561)

### Security

## v0.22.4 -- 2024-11-19

### Added
### Changed
### Deprecated
### Removed
### Fixed

- Changed the `--mbt` variables representation into `mbt::actionTaken` and `mbt::nondetPicks`. 
Added those variables to the `vars` field of the ITF json so that they are displayed correctly in the trace viewer.
- Fixed a problem where traces other than the first one when `--n-traces` > 1
  and `--mbt` is true had the incorrect `action_taken` and `nondet_picks` values
  (#1553).

### Security

## v0.22.3 -- 2024-10-28

### Added

- Added a new operator called `getOnlyElement()` to extract elements out of singleton sets (#1525)

### Changed

- Updated grammar rule to allow an optional trailing comma in parameter lists (#1510):
  - Operator calls
  - Constant initialization
  - Operator definitions

### Deprecated
### Removed
### Fixed

- The seed was not being properly printed when the simulator found some runtime errors (#1524).
- Fixed a problem where using `--mbt` resulted in missing data on `nondet_picks`
  due to internal caching (#1531)
- Hashbang lines are now properly highlighted as comments in vscode and in highlight.js.

### Security

## v0.22.2 -- 2024-10-08

### Added

- `quint verify` has the option `--apalache-version` to pull a custom version (#1521)
- Grammar updated with support for an optional leading hashbang (`#!`) line (#1522)

### Changed
### Deprecated
### Removed
### Fixed

### Security

## v0.22.1 -- 2024-09-25

### Added
### Changed
### Deprecated
### Removed
### Fixed

- Some error scenarios when importing files on Windows were fixed (#1498)
- `quint verify` on Windows should now properly start an Apalache server on the
  background (#1499)
- `quint verify` on Linux properly terminates the spawned instance (#1520)

### Security

## v0.22.0 -- 2024-09-09

### Added

- Calling `q::test`, `q::testOnce` and `q::lastTrace` on the REPL now works properly (#1495)

### Changed

- Performance of the REPL was drastically improved (#1495)
- Error reporting was improved for many runtime errors (#1495)

### Deprecated
### Removed
### Fixed

- Sending SIGINT (hitting Ctrl+C) to the run and test commands now actually stops the execution (#1495)

### Security

## v0.21.2 -- 2024-09-09

### Added

- In the `verify` command, add warning if `--out-itf` option contains `{test}` or `{seq}` as those have no effect since Apalache only produces a single trace (#1485)
- The `run` and `test` commands now display a progress bar (#1457)

### Changed

- Performance of incrementally checking types (i.e. in REPL) was improved (#1483).
- In the `run` and `test` commands, change placeholders from `{}` to `{test}` and from `{#}` to `{seq}` (#1485)
- In the `run` command, auto-append trace sequence number to filename if more than one trace is present and `{seq}` is not specified (#1485)
- In the `test` command, rename `--output` to `--out-itf`

### Deprecated

- In the `test` command, deprecate `--output` option in favour of `--out-itf`, add hidden alias for the former (#1485)

### Removed

- In the `test` command, stop enforcing `.itf.json` extension (#1485)

### Fixed

- Bumped GRPC message sizes to 1G (#1480)
- Fix format of ITF trace emitted by `verify` command (#1448)
- Relax uppercase check for types qualified with a namespace (#1494)
- Fixed file loading from imports on Windows (#1498)

### Security

## v0.21.1 -- 2024-07-29

### Added
### Changed
### Deprecated
### Removed
### Fixed

- Fixed an issue that caused high memory usage on exploration (#1465)

### Security

## v0.21.0 -- 2024-06-16

### Added

- Added an `--n-traces` option to the `run` subcommand so multiple traces can be
  produced in a single CLI call (#1365).

### Changed
### Deprecated
### Removed
### Fixed

- Fixed a problem where random numbers were internally produced without being
  used. This affects behavior of randomness, and therefore same seeds will
  behave differently before and after this version (#1453).

### Security

## v0.20.0 -- 2024-05-22

### Added

- Added an experimental `--mbt` flag to produce metadata that is useful for
  Model-Based Testing (#1441).
- Added the `allListsUpTo`, a limited but computable version of `allLists` (#1442)

### Changed

- Shadowing is a bit less agressive. This should improve readability of variable
  names after compilation, i.e. in Apalache and some simulation errors, and in
  TLA+ produced from the `compile` command (#1444).

### Deprecated
### Removed
### Fixed
### Security

## v0.19.4 -- 2024-05-14

### Added
### Changed
### Deprecated
### Removed
### Fixed

- Fixed a bug introduced in v0.19.3 where the analyzer would crash if there were
  some specific type errors (#1436)

### Security

## v0.19.3 -- 2024-05-07

### Added

- Added static analysis checks to ensure proper usage of `nondet` and `oneOf` (#1431).

### Changed
### Deprecated
### Removed
### Fixed
### Security

## v0.19.2 -- 2024-04-09

### Added
### Changed
### Deprecated
### Removed
### Fixed

- Fix a problem where empty tuples were not parsed as valid types, only as
  values (#1421).

### Security

## v0.19.1 -- 2024-04-01

### Added
### Changed
### Deprecated
### Removed
### Fixed

- Fix a problem where sum types with no parameters were being printed with
  either Quint's unit type `()` or Apalache's unit type `"U_OF_UNIT"` (#1416).

### Security

## v0.19.0 -- 2024-03-25

### Added

- Added polymorphic type declarations, allowing abstracting commonly used data
  types like `Option[a]` and `Result[err, ok]`. Note that this is not yet
  supported by `verify`. (#1298)
- Added `compile` subcommand, allowing compiling specs to TLA+ (via Apalache)
  and to a JSON format. (#1309, #359)

### Changed

- The latest supported node version is now bounded at <= 20, which covers the
  latest LTS. (#1380)
- Shadowing names are now supported, which means that the same name can be redefined
  in nested scopes. (#1394)
- The canonical unit type is now the empty tuple, `()`, rather than the empty
  record, `{}`. This should only affect invisible things to do with sum type
  constructors. (#1401)

### Deprecated
### Removed
### Fixed

- Removed a dependency causing deprecation errors messages to be emitted.
  (#1380)
- Fixed a type checker bug causing too general types to be inferred (#1409).
- Fixes serialization of Sets in JSON outputs (#1410).

### Security

## v0.18.3 -- 2024-02-08

### Added
### Changed
### Deprecated
### Removed
### Fixed

- Erroneous effect checking failure resulting from invalid occurs check. This
  error prevented some valid specs from being simulated or verified (#1359).
- Regression on ITF production, where we stopped producing ITF traces on
  successful runs (#1362)

### Security

## v0.18.2 -- 2024-01-26

### Added
### Changed

- Improved error reporting for runtime errors during simulation (#1349).

### Deprecated
### Removed
### Fixed

- Fixed type checker to account for type constraints on annotated operator
  parameters when checking operator bodies (#1177).

### Security

## v0.18.1 -- 2024-01-16

### Added
### Changed
### Deprecated
### Removed
### Fixed

- Fixed parsing of qualified type constructors, which were being misinterpreted
  as type variables when the name of the qualifying module started with a
  lowercase letter (#1337).
- Fixed an issue where, sometimes, runtime errors were not reported in
  simulation (#1339)

### Security

## v0.18.0 -- 2024-01-03

### Added

- Add a run operator `A.expect(P)` to test the state predicate `P` in the state resulting from applying action `A` (#1303)

### Changed

- Change in `A.then(B)`: If `A` returns `false`, `A.then(B)` fails (#1304)

### Deprecated
### Removed
### Fixed

- Detect import paths that only differ in capitalization (#1295)

### Security

## v0.17.1 -- 2023-12-05

### Added

- Add a `q::debug` built-in function for printing values to stdout (#1266)

### Changed
### Deprecated
### Removed
### Fixed

- The effect checker now distinguishes variables from different instances (#1290)

### Security

## v0.17.0 -- 2023-12-04

### Added

- When an input file only one module, it will be inferred as the main module (#1260)
- Sum types are now supported when running `verify` (#1034)

### Changed
### Deprecated
### Removed
### Fixed

- Produce proper error messages on invalid module name (#1260)
- Fix JSON output when running multiple tests (#1264)
- Topological sorting of modules (#1268)
- The effect checker will now check for consistency of updates across different
  cases inside `match` (#1272)
- Fix problems in the integration of sum types in `run`, `test`, and `verify` commands (#1276)
- Fix some corner cases with the usage of complex expressions inside `assume`
  and `import (...)` (#1276)
- Fix incorrect type checking failure from interference between sum types
  sharing variant labels (#1275)
- Fix the IDs generated for operator definition bodies (#1280)
- Fixed missing support for sum type variants in ITF traces (#1281)

### Security

## v0.16.0 -- 2023-11-20

### Added

- Support for sum types in type checking and simulation (#244).

### Changed
### Deprecated
### Removed

- The long deprecated union types have been removed, in favor of the new sum
  types (#1245).

### Fixed
### Security

## v0.15.0 -- 2023-11-08

### Added
### Changed

- Error messages for `val` vs `def` and `pure val` vs `pure def` errors are clearer (#1208)
- `quint run` prints the random seed even if no bug was found (#1213)
- Error reporting was changed to show more errors at a time, instead of having a lot of phases (#1220)

### Deprecated
### Removed
### Fixed

- Fixed internal bugs in the effect checker that could cause an incorrect effect
  to be inferred or error to be reported (#1203)
- Fixed propagation of `checker.tuning` Apalache config file key for `quint
  verify` (#1216)
- Fixed a problem where errors in one file were being reported in another file
  that imported it (#1224).
- Fixed a problem where some errors were not being reported in the REPL (#1223)

### Security

## v0.14.4 -- 2023-10-02

### Added

- Added `--random-transitions` flag for `verify`, enabling symbolic simulation
  through Apalache (#1188)

### Changed

- Changed syntax for unpacking tuples in lambda parameters (#1202)

### Deprecated
### Removed
### Fixed

- Fixed a problem where state variables from instances didn't work properly in the REPL (#1190)
- Fixed a problem where referencing constants from an instance could cause a crash (#1191)

### Security

## v0.14.3 -- 2023-09-19

### Added

- Added `--temporal` flag for `verify`, enabling temporal property verification
  through Apalache (#1154)

### Changed

- Introduce frames on actions in the verbose output. The verbose output has changed! (#1158)
- The ITF traces always serialize integers as `{ '#bigint': 'num }`  (#1165)

### Deprecated
### Removed
### Fixed

- Fixed a problem where an error was thrown when a name from an importing module
  shadowed a nested name from the imported module (#802)
- Fixed a problem where tests were ignored if they are not defined directly in
  the main module - that is, they were imported (#1161)
- Fixed a type checker bug where the inferred type was too general for nested
  definitions, which prevented running `verify` (#1166).

### Security

## v0.14.2 -- 2023-09-06

### Added
### Changed
### Deprecated
### Removed
### Fixed

- Fixed a problem where importing the same definition under multiple different
  names would cause a crash (#1142)
- Fixed a problem where importing a module in the REPL would prevent state
  variables from having their values persisted between evaluations (#1146)

### Security

## v0.14.1 -- 2023-08-28

### Added
### Changed
### Deprecated
### Removed
### Fixed

- Fix problem with broken dependency by pinning versions (#1129)

### Security

## v0.14.0 -- 2023-08-25

### Added

- The `verify` command now automatically acquires the Apalache distribution and
  starts the server, if the server is not already running (#1115)

### Changed

- Module management was rewritten, and instances should behave much better in
  the simulator, REPL, and in integration with Apalache (#1119)

### Deprecated
### Removed
### Fixed

- Fixed a problem where definitions were not properly loaded in the REPL when
  the main module was provided in the CLI argument (#1112)

### Security

## v0.13.0 -- 2023-08-03

### Added

- `quint repl` produces an evaluation trace on errors too (#1056)
- `S.setOfMaps(Int).oneOf()` is now supported (#1060)
- `quint run` produces a friendlier message when it meets a `const` (#1050)

### Changed

- The behavior of `oneOf` has changed, existing seed values for `quint test`
  can exhibit different behavior than before (#1060)
- `APALACHE_DIST` no longer needed to run `quint verify` (#1075)
- Record field labels that include `::` are now illegal and raise a syntax error
  (#1086)

### Deprecated
### Removed

- Operator `repeated` (#1026)

### Fixed

- Fix bug where `export` for a qualified import would not work (#1030)
- Fix a problem where name resolution would fail to flag name errors for
  non-exported names in incremetal evaluation in REPL (#1031)
- Do not fail on a bug in error formatting (#1063)
- Fix unhandled error messages during parsing and typechecking on the Apalache
  server (#1074)
- Fix a problem where some definitions would have to be exported from the
  main module in order for the REPL and the simulator to load them (#1039 and #1051)
- Invalid arities when applying record and tuple operator no longer cause a crash (#1054)

### Security

## v0.12.0 -- 2023-07-06

### Added

- Support out of order definitions (#1008)
- Restructure of name resolution, improving performance significantly for large
  specs (#1011)

### Changed
### Deprecated
### Removed
### Fixed

- An error is now reported when multiple modules are declared with the same name (#1020)

### Security

## v0.11.4 -- 2023-06-28

### Added
### Changed
### Deprecated
### Removed
### Fixed

- Fixed a bug in the verbose trace output of REPL (#993)

### Security

## v0.11.3 -- 2023-06-23

### Added
### Changed

- New definitions typed in the REPL are now incrementally analyzed, improving
  performance significantly (#952)
- New expressions and definitions typed in the REPL are now incrementally
  compiled, improving performance (#968)
- Static analysis performance is significantly improved for large specs (#970)

### Deprecated
### Removed
### Fixed

- Fixed a bug where sometimes static analysis would flag a mode error where
  there isn't one (#960)
- Fixed the behavior of `slice` for the case `l.slice(length(l), length(l))`
  (#971)
- Fixed a bug where definitions with nested definitions could have their
  inferred type be too general.

### Security

## v0.11.2 -- 2023-06-15

### Added
### Changed

- New expressions typed in the REPL are now incrementally analyzed, improving
  performance significantly (#930)

### Deprecated
### Removed
### Fixed

### Security

## v0.11.1 -- 2023-06-01

### Added

- The `verify` command prints counterexamples on deadlocks and invariant
  violations (#914)

### Changed
### Deprecated
### Removed

### Fixed

- Fixed a bug in trace reporting by `quint run` (#913)

### Security

## v0.11.0 -- 2023-05-24

### Added

- Pretty-printing of expressions in REPL (#870)
- Spread syntax for record updates (#880)
- Save ITF traces in `quint test` (#884, #890)
- Initial integration with the Apalache server (#871)
- Support `import... from` for instances (#899)
- Modules can now have docstrings (#902)

### Changed
### Deprecated
### Removed
### Fixed

- Fix two problems that prevented docstrings to be parsed into the proper IR
  component (#902)

### Security

## v0.10.0 -- 2023-05-04

### Added

- Modules and definitions can now be exported (#771)
- Non-deterministic tests are run multiple times similar to {Quick,Scala}check (#786)
- `quint run` returns a non-zero exit code on invariant violation and errors (#793)
- Support for imports from files: `import ... from <filename>` (#800)
- suppress comments in REPL (#806)
- `quint repl` is printing the same version number as returned by `quint --version` (#804)
- add the command `.seed` in REPL (#812)
- fix `quint run` to output compile errors again (#812)
- add the precursor of the standard library in the form of spells (#827)
- cache top-level `pure val` (#837)
- support for higher-order operators in REPL/simulator (#845)
- introduce `reps` as an alternative to `repeated` (#855)
- More data is now output in most commands when `--out` is provided (#852)
- Mock command `verify` for running Apalache in the future (#787)

### Changed

- The ITF export adds output similar to Apalache (#780)

### Deprecated

- `repeated` is deprecated in favor of `reps` (#855)

### Removed

- `notin` is no longer a builtin operator (#814)
- `--with-lookup` command (#850)

### Fixed

- Proper errors are now reported when a lambda returns an operator (#811)
- Fix `quint run` to output compile errors again (#812)
- Fix the record constructor, so the key order does not matter (#839)
- `quint test` shows compile errors, if they occur (#841)
- Fix the bug that occurred when caching `pure val` (#844)

### Security

## v0.9.1 -- 2023-04-04

### Added
### Changed
### Deprecated
### Removed
### Fixed

- `test` command now exits with non-zero code on test failures (#772)

### Security

## v0.9.0 -- 2023-04-03

### Added

- detailed run output on `run --verbosity=3` (#748)
- detailed run output on `test --verbosity=3` (#755)
- detailed run output in REPL on `.verbosity=3` (#764)

### Changed

- using a controllable pRNG (#767)

### Deprecated
### Removed

- remove `foldr` (#760)

### Fixed

- effects no longer break when applying constant operators (#759)
- number highlighting in vim (#765)
- the simulator supports really big numbers, e.g., 256-bit (#767)

### Security

## v0.8.0 -- 2023-03-24

### Added

- short-circuiting for `implies` (#717)
- improve the summary output of `run` (#719)
- support for tuple unpacking in the simulator (#720)
- instances are now fully supported (#725)
- save the run results to ITF (#727)
- imports can now be qualified (#742)

### Changed

- The syntax for instances is now similar to imports (#739)

### Deprecated
### Removed
### Fixed

- Heisenbugs in `nondet x = oneOf(S)` should not happen (#712)
- REPL doesn't show unecessary namespaces for variable names anymore (#739)

### Security

## v0.7.0 -- 2023-03-09

### Added
### Changed

- Inferred effects are now properly quantified (#658)
- Lambda parameters were promoted so they can now have their own errors, types and effects (#689)

### Deprecated
### Removed

- Nested modules are no longer supported (#674)

### Fixed

- Modes for nested definitions are now properly checked (#661)
- All basic operators can now be used with temporal formulas (#646)
- Effect checking performance for large specs is massively improved (#669)
- A module can no longer import or instance itself (#676)

### Security

## v0.6.0 -- 2023-02-22

### Added

- command `test` to run unit tests (#634)
- command `run` to run stateful simulations (#659)
- option `--with-lookup` of the command `parse` (#639)

### Changed

- `docs` subcommand now outputs generated docs to stdout (#617)
- Mode errors are better explained and include a fix suggestion (#619)
- Typechecking now reports errors when instance overrides are not compatible with
  the original definition (#622)
- Effect errors for multiple updates of the same variable are clearer and more precise (#641)

### Deprecated
### Removed

- REPL does not support nested modules any longer (#621)

### Fixed

- REPL avoid name clashes in different modules (#621)
- REPL session is now a proper Quint file (#621)
- A regression in REPL caused by multiple modules (#650)

### Security

### Documentation

- the [Prisoners puzzle](./examples/puzzles/prisoners) (#634)

## v0.5.5 -- 2023-02-03

### Added

 - Change the grammar to support multiple modules (#547)
 - Change static analysis to support multiple modules (#559)
 - Add an example that specifies the Solidity Coin contract (#576)
 - A work-in-progress example on Solidity's Simple Auction (#573)
 - Parse `100_000_000` and `0xabcd`, `0xAB_CD` as integers (#580)

### Fixed

 - The parser complains about junk in the end of file (#603)
 - Fix a confusing error message in assignments (#606)
 - REPL compiles unsupported operators and issues runtime errors (#604)

## v0.5.4 -- 2023-01-24

### Changed

- Re-release of v0.5.3 with proper packaging

## v0.5.3 -- 2023-01-24

### Added

- A few productivity hacks in REPL (#557)

- Operator `fail` (#552)

### Changed

- `assert` is now an action operator, not a run operator (#542)

## v0.5.2 -- 2023-01-17

### Added

- Hello world tutorial (#510)

### Fixed

- Fix the order of `foldr` in REPL (#536)
- Fix priority for `a^b` and a few other infix operators (#465, #533)

## v0.5.1 -- 2023-01-13

### Fixed

- Fixed REPL output for maps (#497)
- REPL reporting a runtime error on `0^0` (#492)
- Improved how documentation is produced for VSCode compatibility (#485)
- Enable access to builtin documentation parsed from `builtin.qnt` (#485)
- The effect and mode checkers no longer complain about runs (#505)
- Fixed missing lodash dependency (#484)

### Added

- A tutorial on integers (#495)

## v0.5.0 -- 2022-12-22

### Fixed

- Updated installation documentation (#471)
- The tutorial on Booleans now comes in markdown and CodeTour (#517)


### Added

- Added C-like type signatures (#102)

## v0.4.0 -- 2022-12-22

### Added

- Added beginner tutorial based around REPL (#400)
- Added API documentation for builtin operators (#386)

### Changed

- Project renamed to `quint` (#458)
- REPL can now receive input that includes its prompt (#430)
- Calling `quint` without an argument now starts the REPL (#445)
- Renamed vscode plugin package to `quint-vscode` (#463)
- Renamed `quint` package to `@informalsystems/quint`, establishing it under the
  `informalsystems` organization.

### Fixed

- Return exit code 1 when typechecking fails (#389).
- Fixed static checks of polymorphic operators (#447)

## v0.3.0 -- 2022-12-05

- Began keeping CHANGELOG<|MERGE_RESOLUTION|>--- conflicted
+++ resolved
@@ -12,14 +12,9 @@
 
 ### Changed
 
-<<<<<<< HEAD
 - Bump Apalache to 0.50.0 (fixing caches for `apalache::generate` [#3147](https://github.com/apalache-mc/apalache/pull/3147)
 - Bump Apalache to 0.49.1 (including support for `apalache::generate` [#3138](https://github.com/apalache-mc/apalache/pull/3138))
 - Bump Apalache to 0.47.3 (including Z3 4.13.4 with linux/arm64 support)
-=======
-- Bumped Apalache to 0.49.1 (including support for `apalache::generate` [#3138](https://github.com/apalache-mc/apalache/pull/3138))
-- Bumped Apalache to 0.47.3 (including Z3 4.13.4 with linux/arm64 support)
->>>>>>> 53cc8eef
 
 ### Deprecated
 ### Removed
