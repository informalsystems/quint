# Changelog

All notable changes to this project will be documented in this file.

The format is based on [Keep a Changelog](https://keepachangelog.com/en/1.0.0/),
and this project adheres to [Semantic Versioning](https://semver.org/spec/v2.0.0.html).

<<<<<<< HEAD
### Added

- A work-in-progress example on Solidity's Simple Auction (#573)
=======
## UNRELEASED

### Added

 - Change the grammar to support multiple modules (#547)
 - Change static analysis to support multiple modules (#559)
>>>>>>> 8322cebf

## v0.5.4 -- 2023-01-24

### Changed

- Re-release of v0.5.3 with proper packaging

## v0.5.3 -- 2023-01-24

### Added

- A few productivity hacks in REPL (#557)

- Operator `fail` (#552)

### Changed

- `assert` is now an action operator, not a run operator (#542)

## v0.5.2 -- 2023-01-17

### Added

- Hello world tutorial (#510)

### Fixed

- Fix the order of `foldr` in REPL (#536)
- Fix priority for `a^b` and a few other infix operators (#465, #533)

## v0.5.1 -- 2023-01-13

### Fixed

- Fixed REPL output for maps (#497)
- REPL reporting a runtime error on `0^0` (#492)
- Improved how documentation is produced for VSCode compatibility (#485)
- Enable access to builtin documentation parsed from `builtin.qnt` (#485)
- The effect and mode checkers no longer complain about runs (#505)
- Fixed missing lodash dependency (#484)

### Added

- A tutorial on integers (#495)

## v0.5.0 -- 2022-12-22

### Fixed

- Updated installation documentation (#471)
- The tutorial on Booleans now comes in markdown and CodeTour (#517)


### Added

- Added C-like type signatures (#102)

## v0.4.0 -- 2022-12-22

### Added

- Added beginner tutorial based around REPL (#400)
- Added API documentation for builtin operators (#386)

### Changed

- Project renamed to `quint` (#458)
- REPL can now receive input that includes its prompt (#430)
- Calling `quint` without an argument now starts the REPL (#445)
- Renamed vscode plugin package to `quint-vscode` (#463)
- Renamed `quint` package to `@informalsystems/quint`, establishing it under the
  `informalsystems` organization.

### Fixed

- Return exit code 1 when typechecking fails (#389).
- Fixed static checks of polymorphic operators (#447)

## v0.3.0 -- 2022-12-05

- Began keeping CHANGELOG<|MERGE_RESOLUTION|>--- conflicted
+++ resolved
@@ -4,19 +4,13 @@
 
 The format is based on [Keep a Changelog](https://keepachangelog.com/en/1.0.0/),
 and this project adheres to [Semantic Versioning](https://semver.org/spec/v2.0.0.html).
-
-<<<<<<< HEAD
-### Added
-
-- A work-in-progress example on Solidity's Simple Auction (#573)
-=======
 ## UNRELEASED
 
 ### Added
 
  - Change the grammar to support multiple modules (#547)
  - Change static analysis to support multiple modules (#559)
->>>>>>> 8322cebf
+ - A work-in-progress example on Solidity's Simple Auction (#573)
 
 ## v0.5.4 -- 2023-01-24
 
