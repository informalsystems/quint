--- conflicted
+++ resolved
@@ -10,11 +10,7 @@
 ### Added
 ### Changed
 
-<<<<<<< HEAD
 - Bump Apalache to 0.51.1 (critical bugfix in generics [#3204](https://github.com/apalache-mc/apalache/issues/3204))
-=======
-- Improved performance of small frequently allocated values in the rust backend (#1761)
->>>>>>> b54bdb14
 
 ### Deprecated
 ### Removed
