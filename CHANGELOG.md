--- conflicted
+++ resolved
@@ -10,11 +10,8 @@
 ### Added
 
 - Added support for passing commands to the REPL (#1768)
-<<<<<<< HEAD
+- Added support for running simulations in multiple threads with the rust backend (#1637)
 - The REPL now prints a diff between states when it makes a transition (#1783)
-=======
-- Added support for running simulations in multiple threads with the rust backend (#1637)
->>>>>>> 91b163bc
 
 ### Changed
 
