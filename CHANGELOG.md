--- conflicted
+++ resolved
@@ -12,11 +12,8 @@
 - short-circuiting for `implies` (#717)
 - improve the summary output of `run` (#719)
 - support for tuple unpacking in the simulator (#720)
-<<<<<<< HEAD
+- instances are now fully supported (#725)
 - save the run results to ITF (#727)
-=======
-- Instances are now fully supported (#725)
->>>>>>> ba788e51
 
 ### Changed
 ### Deprecated
