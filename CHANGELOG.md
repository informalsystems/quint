--- conflicted
+++ resolved
@@ -16,12 +16,9 @@
 - suppress comments in REPL (#806)
 - `quint repl` is printing the same version number as returned by `quint --version` (#804)
 - add the command `.seed` in REPL (#812)
-<<<<<<< HEAD
 - fix `quint run` to output compile errors again (#812)
 - add the precursor of the standard library in the form of spells (#827)
-=======
 - cache top-level `pure val` (#837)
->>>>>>> 53587b1f
 
 ### Changed
 
