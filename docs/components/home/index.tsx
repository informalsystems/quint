import { Code, Pre } from 'nextra/components'

import { faCheckCircle } from '@fortawesome/free-solid-svg-icons'
import { FontAwesomeIcon } from '@fortawesome/react-fontawesome'
import { useState } from 'react'
import CodeSample from './code_sample.mdx'
import ViolationSample from './violation_sample.mdx'

import { Button } from '../atomic-ui-elements/button'
import { NewsletterSignupBanner } from '../NewsletterSignupBanner'
import { classNames } from './classNames'
import { ProsOrConsList } from './ProsOrConsList'

const benefits = [
  [
<<<<<<< HEAD
    'Executable',
    ['Quint', ['checked names and types', 'executable']],
    ['English & Markdown', ['not checked', 'not executuable']],
=======
    "Executable",
    ["Quint", ["checked names and types", "executable"]],
    ["English & Markdown", ["not checked", "not executable"]],
>>>>>>> c999f19e
  ],
  [
    'Abstract',
    ['Specification Languages', ['define only what you care about']],
    ['Programming Languages', ['define how things happen, in detail']],
  ],
  [
    'Modern',
    ['Quint', ['familiar syntax', 'CLI and your editor']],
    ['Existing Spec Languages', ['math-y syntax', 'old GUI tools']],
  ],
] as const

const components = {
  pre: Pre,
  code: Code,
}

export function Home() {
  const [isViolationVisible, setViolationVisible] = useState(false)

  const handleToggleVisibility = () => {
    setViolationVisible(true)
  }

  return (
    <div className="overflow-x-hidden">
      <section className="relative py-12 sm:py-16 lg:pb-1">
        <div className="relative px-4 mx-auto max-w-7xl sm:px-8 xl:px-12">
          <h1 className="text-4xl text-center font-bold leading-tight text-inherit sm:text-5xl sm:leading-tight lg:text-6xl lg:leading-tight font-pj">
            Quint
          </h1>
          <h2 className="text-quint-purple text-2xl text-center font-bold leading-tight sm:text-2xl sm:leading-tight lg:text-3xl lg:leading-tight font-pj">
            A modern and executable specification language
          </h2>
          <div className="grid grid-cols-1 py-8 gap-y-4 gap-x-8 lg:mt-8 lg:items-start lg:grid-cols-2 xl:grid-cols-2">
            <div className="xl:col-span-1">
              <div className={classNames.container}>
                {benefits.map(
                  ([label, [prosLabel, pros], [consLabel, cons]]) => (
                    <div className={classNames.benefitContainer}>
                      <h1 className={classNames.benefitTitle}>
                        <div className={classNames.benefitIcon}>
                          <FontAwesomeIcon icon={faCheckCircle} />
                        </div>
                        {label}
                      </h1>

                      <div className={classNames.prosAndConsContainer}>
                        <ProsOrConsList
                          items={pros}
                          label={prosLabel}
                          type="pro"
                        />
                        <ProsOrConsList
                          items={cons}
                          label={consLabel}
                          type="con"
                        />
                      </div>
                    </div>
                  ),
                )}
              </div>

              <div className="mt-4 mb-8 flex justify-center">
                <Button
                  as="a"
                  href="/docs/getting-started"
                  className="mt-8 sm:mt-10"
                  role="button"
                >
                  Get started
                </Button>
              </div>
            </div>

            <div className="xl:col-span-1 text-lg">
              <CodeSample components={components} />
              <div className="flex justify-center">
                <Button
                  as="button"
                  className={isViolationVisible ? 'hidden' : 'visible'}
                  variant="secondary"
                  onClick={handleToggleVisibility}
                >
                  Find bug
                </Button>
              </div>
              <div
                className={`transition-all duration-1000 ease-out overflow-hidden ${
                  isViolationVisible
                    ? 'opacity-100 max-h-screen'
                    : 'opacity-0 max-h-0'
                }`}
              >
                <ViolationSample components={components} />
              </div>
            </div>
          </div>

          <NewsletterSignupBanner />
        </div>
      </section>
    </div>
  )
}<|MERGE_RESOLUTION|>--- conflicted
+++ resolved
@@ -13,15 +13,9 @@
 
 const benefits = [
   [
-<<<<<<< HEAD
     'Executable',
     ['Quint', ['checked names and types', 'executable']],
-    ['English & Markdown', ['not checked', 'not executuable']],
-=======
-    "Executable",
-    ["Quint", ["checked names and types", "executable"]],
-    ["English & Markdown", ["not checked", "not executable"]],
->>>>>>> c999f19e
+    ['English & Markdown', ['not checked', 'not executable']],
   ],
   [
     'Abstract',
