--- conflicted
+++ resolved
@@ -61,11 +61,8 @@
    * @param {number} nsteps - The number of steps per run.
    * @param {number} ntraces - The number of traces to store.
    * @param {number} nthreads - The number of threads to use.
-<<<<<<< HEAD
    * @param {bigint} [seed] - Optional seed for reproducibility.
-=======
    * @param {TraceHook} onTrace - A callback function to be called with trace information for each simulation run.
->>>>>>> 60ed9365
    *
    * @returns {Outcome} The outcome of the simulation.
    * @throws Will throw an error if the Rust evaluator fails to launch or returns an error.
@@ -78,11 +75,8 @@
     nsteps: number,
     ntraces: number,
     nthreads: number,
-<<<<<<< HEAD
-    seed?: bigint
-=======
+    seed?: bigint,
     onTrace?: TraceHook
->>>>>>> 60ed9365
   ): Promise<Outcome> {
     const exe = await getRustEvaluatorPath()
     const args = ['simulate-from-stdin']
