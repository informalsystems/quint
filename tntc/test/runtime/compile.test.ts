--- conflicted
+++ resolved
@@ -757,19 +757,11 @@
 
     it('map setBy', () => {
       assertResultAsString(
-<<<<<<< HEAD
-        '3.to(5).mapBy(i => 2 * i).setBy(4, (old => old + 1))',
+        '3.to(5).mapBy(i => 2 * i).setBy(4, old => old + 1)',
         'Map(Tup(3, 6), Tup(4, 9), Tup(5, 10))'
       )
       assertResultAsString(
-        '3.to(5).mapBy(i => 2 * i).setBy(7, (old => old + 1))',
-=======
-        '3.to(5).mapBy(i => 2 * i).updateAs(4, old => old + 1)',
-        'Map(Tup(3, 6), Tup(4, 9), Tup(5, 10))'
-      )
-      assertResultAsString(
-        '3.to(5).mapBy(i => 2 * i).updateAs(7, old => old + 1)',
->>>>>>> 25f27eb3
+        '3.to(5).mapBy(i => 2 * i).setBy(7, old => old + 1)',
         undefined
       )
     })
