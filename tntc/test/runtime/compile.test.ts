--- conflicted
+++ resolved
@@ -3,14 +3,9 @@
 import { none, just } from '@sweet-monads/maybe'
 import { Either, left, right } from '@sweet-monads/either'
 import { expressionToString } from '../../src/IRprinting'
-<<<<<<< HEAD
 import { kindName, ComputableKind, fail } from '../../src/runtime/runtime'
 import { compile, CompilationContext } from '../../src/runtime/compile'
 import { rv, RuntimeValue } from '../../src/runtime/impl/runtimeValue'
-=======
-import { ComputableKind, kindName } from '../../src/runtime/runtime'
-import { compile } from '../../src/runtime/compile'
->>>>>>> f29d9773
 import { dedent } from '../textUtils'
 
 // Compile an expression, evaluate it, convert to TlaEx, then to a string,
@@ -42,7 +37,6 @@
 }
 
 // Compile a definition and check that the compiled value is defined.
-<<<<<<< HEAD
 function assertDef (kind: ComputableKind, name: string, input: string) {
   const callback = (ctx: CompilationContext) => {
     const def = ctx.values.get(kindName(kind, name))
@@ -98,13 +92,6 @@
     .mapRight(output =>
       assert(expected === output,
         `Expected ${varName} == ${expected}, found ${output}`))
-=======
-function assertDef(kind: ComputableKind, name: string, input: string) {
-  const moduleText = `module __runtime { ${input} }`
-  const context = compile(moduleText).values
-  assert(context.get(kindName(kind, name)),
-    `Expected a definition for ${name}, compiled from: ${input}`)
->>>>>>> f29d9773
 }
 
 describe('compiling specs to runtime values', () => {
