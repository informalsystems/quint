import { describe, it } from 'mocha'
import { assert } from 'chai'
import { defaultDefinitions, DefinitionTable, LookupTable, LookupTableByModule } from '../src/definitionsCollector'
import { resolveNames, NameResolutionResult } from '../src/nameResolver'

import { buildModuleWithExpressions, buildModuleWithDefs } from './builders/ir'
import { ScopeTree } from '../src/scoping'

describe('nameResolver', () => {
  const table: LookupTable = new Map<string, DefinitionTable>([
    ...defaultDefinitions(),
    ['TEST_CONSTANT', { valueDefinitions: [{ kind: 'const', identifier: 'TEST_CONSTANT' }], typeDefinitions: [] }],
    ['unscoped_def', { valueDefinitions: [{ kind: 'def', identifier: 'unscoped_def' }], typeDefinitions: [] }],
    ['scoped_def', { valueDefinitions: [{ kind: 'def', identifier: 'scoped_def', scope: 2n }], typeDefinitions: [] }],
    ['MY_TYPE', { valueDefinitions: [], typeDefinitions: [{ identifier: 'MY_TYPE', type: { id: 100n, kind: 'int' } }] }],
  ])
<<<<<<< HEAD
  const typeDefinitions: TypeDefinition[] = [
    { identifier: 'MY_TYPE', type: { id: 100n, kind: 'int' } },
  ]
  const index = new Map<string, bigint>()

  const moduleName = 'wrapper'
  const table: DefinitionTable = { valueDefinitions: valueDefinitions, typeDefinitions: typeDefinitions, index: index }
  const tables: DefinitionTableByModule = new Map<string, DefinitionTable>([[moduleName, table]])
=======

  const moduleName = 'wrapper'
  const tables: LookupTableByModule = new Map<string, LookupTable>([
    [moduleName, table],
    ['test_module', new Map<string, DefinitionTable>()],
  ])
>>>>>>> 41bdbe86
  const dummyScopeTree: ScopeTree = { value: 0n, children: [] }

  describe('operator definitions', () => {
    it('finds top level definitions', () => {
      const tntModule = buildModuleWithExpressions(['TEST_CONSTANT.filter(a => unscoped_def > 0)'])

      const result = resolveNames(tntModule, tables, dummyScopeTree)
      assert.deepEqual(result, { kind: 'ok' })
    })

    it('finds scoped definitions', () => {
      const tntModule = buildModuleWithExpressions(['TEST_CONSTANT.filter(a => scoped_def > 0)'])
      const dummyScopeTree: ScopeTree = {
        value: 0n,
        children: [
          { value: 1n, children: [] },
          { value: 2n, children: [] },
        ],
      }

      const result = resolveNames(tntModule, tables, dummyScopeTree)
      assert.deepEqual(result, { kind: 'ok' })
    })

    it('does not find scoped definitions outside of scope', () => {
      const tntModule = buildModuleWithExpressions(['TEST_CONSTANT', 'scoped_def'])

      const result = resolveNames(tntModule, tables, dummyScopeTree)
      const expectedResult: NameResolutionResult = {
        kind: 'error',
        errors: [{ kind: 'value', name: 'scoped_def', definitionName: 'd1', moduleName: moduleName, reference: 3n }],
      }
      assert.deepEqual(result, expectedResult)
    })

    it('find unresolved names inside application', () => {
      const tntModule = buildModuleWithExpressions(['head(x)', 'x(true)'])

      const result = resolveNames(tntModule, tables, dummyScopeTree)
      const expectedResult: NameResolutionResult = {
        kind: 'error',
        errors: [
          { kind: 'value', name: 'x', definitionName: 'd0', moduleName: moduleName, reference: 1n },
          { kind: 'value', name: 'x', definitionName: 'd1', moduleName: moduleName, reference: 5n },
        ],
      }
      assert.deepEqual(result, expectedResult)
    })

    it('find unresolved names inside lambdas', () => {
      const tntModule = buildModuleWithExpressions(['Nat.filter(a => x > 1)'])

      const result = resolveNames(tntModule, tables, dummyScopeTree)
      const expectedResult: NameResolutionResult = {
        kind: 'error',
        errors: [
          { kind: 'value', name: 'x', definitionName: 'd0', moduleName: moduleName, reference: 2n },
        ],
      }
      assert.deepEqual(result, expectedResult)
    })

    it('find unresolved names inside lambdas', () => {
      const tntModule = buildModuleWithExpressions(['Nat.filter(a => x > 1)'])

      const result = resolveNames(tntModule, tables, dummyScopeTree)
      const expectedResult: NameResolutionResult = {
        kind: 'error',
        errors: [
          { kind: 'value', name: 'x', definitionName: 'd0', moduleName: moduleName, reference: 2n },
        ],
      }
      assert.deepEqual(result, expectedResult)
    })

    it('find unresolved names inside lets', () => {
      const tntModule = buildModuleWithExpressions(['val a = x { true }', 'val b = true { x }'])

      const result = resolveNames(tntModule, tables, dummyScopeTree)
      const expectedResult: NameResolutionResult = {
        kind: 'error',
        errors: [
          { kind: 'value', name: 'x', definitionName: 'a', moduleName: moduleName, reference: 1n },
          { kind: 'value', name: 'x', definitionName: 'b', moduleName: moduleName, reference: 8n },
        ],
      }
      assert.deepEqual(result, expectedResult)
    })

    it('find unresolved names inside modules', () => {
      const tntModule = buildModuleWithDefs(['module test_module { def a = x }'])

      const result = resolveNames(tntModule, tables, dummyScopeTree)
      const expectedResult: NameResolutionResult = {
        kind: 'error',
        errors: [
          { kind: 'value', name: 'x', definitionName: 'a', moduleName: 'test_module', reference: 1n },
        ],
      }
      assert.deepEqual(result, expectedResult)
    })
  })

  describe('type aliases', () => {
    it('resolves defined aliases', () => {
      const tntModule = buildModuleWithDefs([
        'const a: MY_TYPE',
        'var b: a -> set(a)',
      ])
      const result = resolveNames(tntModule, tables, dummyScopeTree)
      const expectedResult: NameResolutionResult = { kind: 'ok' }
      assert.deepEqual(result, expectedResult)
    })

    it('finds unresolved aliases under typed definitions', () => {
      const tntModule = buildModuleWithDefs([
        'const a: UNKNOWN_TYPE_0',
        'var b: UNKNOWN_TYPE_1',
        'type c = set(t)',
        'assume d = 1',
      ])
      const result = resolveNames(tntModule, tables, dummyScopeTree)
      const expectedResult: NameResolutionResult = {
        kind: 'error',
        errors: [
          { kind: 'type', name: 'UNKNOWN_TYPE_0', definitionName: 'a', moduleName: moduleName, reference: 1n },
          { kind: 'type', name: 'UNKNOWN_TYPE_1', definitionName: 'b', moduleName: moduleName, reference: 3n },
        ],
      }
      assert.deepEqual(result, expectedResult)
    })

    it('finds unresolved aliases under chained lets', () => {
      const tntModule = buildModuleWithExpressions(['val x = 1 { val y: set(UNKNOWN_TYPE) = 1 { set(0) } }'])
      const result = resolveNames(tntModule, tables, dummyScopeTree)
      const expectedResult: NameResolutionResult = {
        kind: 'error',
        errors: [{ kind: 'type', name: 'UNKNOWN_TYPE', definitionName: 'y', moduleName: moduleName, reference: 3n }],
      }
      assert.deepEqual(result, expectedResult)
    })

    it('finds unresolved aliases under set()', () => {
      const tntModule = buildModuleWithExpressions(['val x: set(UNKNOWN_TYPE) = 1 { 0 }'])
      const result = resolveNames(tntModule, tables, dummyScopeTree)
      const expectedResult: NameResolutionResult = {
        kind: 'error',
        errors: [{ kind: 'type', name: 'UNKNOWN_TYPE', definitionName: 'x', moduleName: moduleName, reference: 1n }],
      }
      assert.deepEqual(result, expectedResult)
    })

    it('finds unresolved aliases under list()', () => {
      const tntModule = buildModuleWithExpressions(['val x: list(UNKNOWN_TYPE) = 1 { 0 }'])
      const result = resolveNames(tntModule, tables, dummyScopeTree)
      const expectedResult: NameResolutionResult = {
        kind: 'error',
        errors: [{ kind: 'type', name: 'UNKNOWN_TYPE', definitionName: 'x', moduleName: moduleName, reference: 1n }],
      }
      assert.deepEqual(result, expectedResult)
    })

    it('finds unresolved aliases under functions', () => {
      const tntModule = buildModuleWithExpressions(['val x: UNKNOWN_TYPE -> OTHER_UNKNOWN_TYPE = 1 { 0 }'])
      const result = resolveNames(tntModule, tables, dummyScopeTree)
      const expectedResult: NameResolutionResult = {
        kind: 'error',
        errors: [
          { kind: 'type', name: 'UNKNOWN_TYPE', definitionName: 'x', moduleName: moduleName, reference: 1n },
          { kind: 'type', name: 'OTHER_UNKNOWN_TYPE', definitionName: 'x', moduleName: moduleName, reference: 2n },
        ],
      }
      assert.deepEqual(result, expectedResult)
    })

    it('finds unresolved aliases under operators', () => {
      const tntModule = buildModuleWithExpressions(['val f(x): (UNKNOWN_TYPE) => OTHER_UNKNOWN_TYPE = { unscoped_def } { 0 }'])
      const result = resolveNames(tntModule, tables, dummyScopeTree)
      const expectedResult: NameResolutionResult = {
        kind: 'error',
        errors: [
          { kind: 'type', name: 'UNKNOWN_TYPE', definitionName: 'f', moduleName: moduleName, reference: 1n },
          { kind: 'type', name: 'OTHER_UNKNOWN_TYPE', definitionName: 'f', moduleName: moduleName, reference: 2n },
        ],
      }
      assert.deepEqual(result, expectedResult)
    })

    it('finds unresolved aliases under tuples', () => {
      const tntModule = buildModuleWithExpressions(['val x: (UNKNOWN_TYPE, OTHER_UNKNOWN_TYPE) = (1, 2) { 0 }'])
      const result = resolveNames(tntModule, tables, dummyScopeTree)
      const expectedResult: NameResolutionResult = {
        kind: 'error',
        errors: [
          { kind: 'type', name: 'UNKNOWN_TYPE', definitionName: 'x', moduleName: moduleName, reference: 1n },
          { kind: 'type', name: 'OTHER_UNKNOWN_TYPE', definitionName: 'x', moduleName: moduleName, reference: 2n },
        ],
      }
      assert.deepEqual(result, expectedResult)
    })

    it('finds unresolved aliases under records', () => {
      const tntModule = buildModuleWithExpressions(['val x: { a: UNKNOWN_TYPE, b: OTHER_UNKNOWN_TYPE } = { a: 1, b: 2 } { 0 }'])
      const result = resolveNames(tntModule, tables, dummyScopeTree)
      const expectedResult: NameResolutionResult = {
        kind: 'error',
        errors: [
          { kind: 'type', name: 'UNKNOWN_TYPE', definitionName: 'x', moduleName: moduleName, reference: 1n },
          { kind: 'type', name: 'OTHER_UNKNOWN_TYPE', definitionName: 'x', moduleName: moduleName, reference: 2n },
        ],
      }
      assert.deepEqual(result, expectedResult)
    })

    it('finds unresolved aliases under union', () => {
      const tntModule = buildModuleWithExpressions([
        'val x: | { tag: "a", a: UNKNOWN_TYPE } | { tag: "b", b: OTHER_UNKNOWN_TYPE } = { tag: "a", a: 1 } { 0 }',
      ])
      const result = resolveNames(tntModule, tables, dummyScopeTree)
      const expectedResult: NameResolutionResult = {
        kind: 'error',
        errors: [
          { kind: 'type', name: 'UNKNOWN_TYPE', definitionName: 'x', moduleName: moduleName, reference: 1n },
          { kind: 'type', name: 'OTHER_UNKNOWN_TYPE', definitionName: 'x', moduleName: moduleName, reference: 3n },
        ],
      }
      assert.deepEqual(result, expectedResult)
    })
  })
})<|MERGE_RESOLUTION|>--- conflicted
+++ resolved
@@ -14,23 +14,12 @@
     ['scoped_def', { valueDefinitions: [{ kind: 'def', identifier: 'scoped_def', scope: 2n }], typeDefinitions: [] }],
     ['MY_TYPE', { valueDefinitions: [], typeDefinitions: [{ identifier: 'MY_TYPE', type: { id: 100n, kind: 'int' } }] }],
   ])
-<<<<<<< HEAD
-  const typeDefinitions: TypeDefinition[] = [
-    { identifier: 'MY_TYPE', type: { id: 100n, kind: 'int' } },
-  ]
-  const index = new Map<string, bigint>()
-
-  const moduleName = 'wrapper'
-  const table: DefinitionTable = { valueDefinitions: valueDefinitions, typeDefinitions: typeDefinitions, index: index }
-  const tables: DefinitionTableByModule = new Map<string, DefinitionTable>([[moduleName, table]])
-=======
 
   const moduleName = 'wrapper'
   const tables: LookupTableByModule = new Map<string, LookupTable>([
     [moduleName, table],
     ['test_module', new Map<string, DefinitionTable>()],
   ])
->>>>>>> 41bdbe86
   const dummyScopeTree: ScopeTree = { value: 0n, children: [] }
 
   describe('operator definitions', () => {
