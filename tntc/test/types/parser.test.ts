--- conflicted
+++ resolved
@@ -58,11 +58,7 @@
   })
 
   it('parses records of sets and lists', () => {
-<<<<<<< HEAD
-    const type = parseType('{ mySet: Set[a], mySeq: List[a] }')
-=======
-    const type = parseType('{ mySet: set(a), mySeq: list(a), r }')
->>>>>>> 77f84982
+    const type = parseType('{ mySet: Set[a], mySeq: List[a], r }')
 
     assert.isTrue(type.isRight())
     type.map(value => assert.deepEqual(value, {
