import { describe, it } from 'mocha'
import { assert } from 'chai'
import { parseTypeOrThrow } from '../../src/types/parser'
import { compose, Substitutions, applySubstitution, applySubstitutionToConstraint } from '../../src/types/substitutions'
import { Constraint } from '../../src/types/base'
import { constraintToString } from '../../src/types/printing'
import { Row } from '../../src'

describe('compose', () => {
  it('composes two substitutions', () => {
    const row: Row = {
      kind: 'row',
      fields: [{ fieldName: 'f', fieldType: parseTypeOrThrow('bool') }],
      other: { kind: 'empty' },
    }
    const s1: Substitutions = [{
      kind: 'type',
      name: 'a',
      value: parseTypeOrThrow('int'),
    }]
    const s2: Substitutions = [{
      kind: 'row',
      name: 'b',
<<<<<<< HEAD
      value: parseTypeOrThrow('List[a]'),
=======
      value: row,
>>>>>>> 77f84982
    }]

    const result = compose(s1, s2)

    assert.sameDeepMembers(result, [
<<<<<<< HEAD
      { name: 'a', value: parseTypeOrThrow('int') },
      { name: 'b', value: parseTypeOrThrow('List[int]') },
=======
      { kind: 'type', name: 'a', value: parseTypeOrThrow('int') },
      { kind: 'row', name: 'b', value: row },
>>>>>>> 77f84982
    ])
  })

  it('unifies values of substitutions with same name', () => {
    const s1: Substitutions = [{ kind: 'type', name: 'v1', value: parseTypeOrThrow('int') }]
    const s2: Substitutions = [{ kind: 'type', name: 'v1', value: { kind: 'var', name: 'q' } }]

    const result = compose(s1, s2)

    assert.sameDeepMembers(result, s1.concat([
      { kind: 'type', name: 'q', value: parseTypeOrThrow('int') },
    ]))
  })
})

describe('applySubstitution', () => {
  it('substitutes variables in arrow type', () => {
    const s: Substitutions = [
      { kind: 'type', name: 'a', value: { kind: 'int', id: 1n } },
      { kind: 'type', name: 'b', value: { kind: 'bool', id: 2n } },
    ]

    const t = parseTypeOrThrow('(a) => b')

    const result = applySubstitution(s, t)

    assert.deepEqual(result, parseTypeOrThrow('(int) => bool'))
  })

  it('substitutes variables in function type', () => {
    const s: Substitutions = [
      { kind: 'type', name: 'a', value: { kind: 'int', id: 1n } },
      { kind: 'type', name: 'b', value: { kind: 'bool', id: 2n } },
    ]

    const t = parseTypeOrThrow('a -> b')

    const result = applySubstitution(s, t)

    assert.deepEqual(result, parseTypeOrThrow('int -> bool'))
  })

  it('substitutes variables in lists, sets and tuples types', () => {
    const s: Substitutions = [
      { kind: 'type', name: 'a', value: { kind: 'int', id: 1n } },
      { kind: 'type', name: 'b', value: { kind: 'bool', id: 3n } },
      { kind: 'type', name: 'c', value: { kind: 'str', id: 5n } },
    ]

    const t = parseTypeOrThrow('(List[a], Set[b], c)')

    const result = applySubstitution(s, t)

    assert.deepEqual(result, parseTypeOrThrow('(List[int], Set[bool], str)'))
  })

  it('substitutes variables in record type', () => {
    const s: Substitutions = [
      { kind: 'type', name: 'a', value: { kind: 'int', id: 1n } },
      { kind: 'type', name: 'b', value: { kind: 'bool', id: 2n } },
    ]

    const t = parseTypeOrThrow('{ a: a, b: b }')

    const result = applySubstitution(s, t)

    assert.deepEqual(result, parseTypeOrThrow('{ a: int, b: bool }'))
  })

  it('substitutes variables in record type with row variable', () => {
    const s: Substitutions = [
      { kind: 'type', name: 'a', value: { kind: 'int', id: 1n } },
      { kind: 'type', name: 'b', value: { kind: 'bool', id: 2n } },
      { kind: 'row', name: 'r', value: { kind: 'empty' } },
    ]

    const t = parseTypeOrThrow('{ a: a, b: b, r }')

    const result = applySubstitution(s, t)

    assert.deepEqual(result, parseTypeOrThrow('{ a: int, b: bool }'))
  })

  it('substitutes variables in union type', () => {
    const s: Substitutions = [
      { kind: 'type', name: 'a', value: { kind: 'int', id: 1n } },
      { kind: 'type', name: 'b', value: { kind: 'bool', id: 3n } },
    ]

    const t = parseTypeOrThrow('| { tag: "a", a: a }\n| { tag: "b", b: b }')

    const result = applySubstitution(s, t)

    assert.deepEqual(result, parseTypeOrThrow('| { tag: "a", a: int }\n| { tag: "b", b: bool }'))
  })
})

describe('applySubstitutionToConstraint', () => {
  const s: Substitutions = [
    { kind: 'type', name: 'a', value: { kind: 'int', id: 1n } },
    { kind: 'type', name: 'b', value: { kind: 'bool', id: 1n } },
  ]

  it('applies substitution to types in equality constraint', () => {
    const t1 = parseTypeOrThrow('a')
    const t2 = parseTypeOrThrow('b')

    const result = applySubstitutionToConstraint(s, { kind: 'eq', types: [t1, t2], sourceId: 1n })
    const expectedResult: Constraint = { kind: 'eq', types: [parseTypeOrThrow('int'), parseTypeOrThrow('bool')], sourceId: 1n }

    assert.deepEqual(result, expectedResult, `expected ${constraintToString(expectedResult)}, got ${constraintToString(result)}`)
  })

  it('does nothing to empty constraint', () => {
    const result = applySubstitutionToConstraint(s, { kind: 'empty' })
    const expectedResult: Constraint = { kind: 'empty' }

    assert.deepEqual(result, expectedResult, `expected ${constraintToString(expectedResult)}, got ${constraintToString(result)}`)
  })

  it('applies substitution recursively to constraints in conjunction', () => {
    const c1: Constraint = { kind: 'eq', types: [parseTypeOrThrow('a'), parseTypeOrThrow('b')], sourceId: 1n }
    const c2: Constraint = { kind: 'eq', types: [parseTypeOrThrow('b'), parseTypeOrThrow('b')], sourceId: 1n }
    const result = applySubstitutionToConstraint(s, { kind: 'conjunction', constraints: [c1, c2], sourceId: 1n })

    const expected1: Constraint = { kind: 'eq', types: [parseTypeOrThrow('int'), parseTypeOrThrow('bool')], sourceId: 1n }
    const expected2: Constraint = { kind: 'eq', types: [parseTypeOrThrow('bool'), parseTypeOrThrow('bool')], sourceId: 1n }
    const expectedResult: Constraint = { kind: 'conjunction', constraints: [expected1, expected2], sourceId: 1n }

    assert.deepEqual(result, expectedResult, `expected ${constraintToString(expectedResult)}, got ${constraintToString(result)}`)
  })
})<|MERGE_RESOLUTION|>--- conflicted
+++ resolved
@@ -21,23 +21,14 @@
     const s2: Substitutions = [{
       kind: 'row',
       name: 'b',
-<<<<<<< HEAD
-      value: parseTypeOrThrow('List[a]'),
-=======
       value: row,
->>>>>>> 77f84982
     }]
 
     const result = compose(s1, s2)
 
     assert.sameDeepMembers(result, [
-<<<<<<< HEAD
-      { name: 'a', value: parseTypeOrThrow('int') },
-      { name: 'b', value: parseTypeOrThrow('List[int]') },
-=======
       { kind: 'type', name: 'a', value: parseTypeOrThrow('int') },
       { kind: 'row', name: 'b', value: row },
->>>>>>> 77f84982
     ])
   })
 
