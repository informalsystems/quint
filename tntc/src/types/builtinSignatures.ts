--- conflicted
+++ resolved
@@ -117,13 +117,10 @@
 const otherOperators = [
   { name: 'assign', type: '(a, a) => bool' },
   { name: 'ite', type: '(bool, a, a) => a' },
-<<<<<<< HEAD
   { name: 'then', type: '(bool, bool) => bool' },
   { name: 'times', type: '(int, bool) => bool' },
   { name: 'assert', type: '(bool) => bool' },
   // Should we do this? https://github.com/informalsystems/tnt/discussions/109
-=======
->>>>>>> 84d49cbf
 ]
 
 function uniformArgsWithResult(argsType: string, resultType: string): Signature {
