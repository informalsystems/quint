--- conflicted
+++ resolved
@@ -44,21 +44,12 @@
 
 const mapOperators = [
   { name: 'get', type: '(a -> b, a) => b' },
-<<<<<<< HEAD
-  { name: 'keys', type: '(a -> b) => set(a)' },
-  { name: 'mapBy', type: '(set(a), (a) => b) => a -> b' },
-  { name: 'setToMap', type: '(set((a, b))) => (a -> b)' },
-  { name: 'setOfMaps', type: '(set(a), set(b)) => set(a -> b)' },
-  { name: 'set', type: '(a -> b, a, b) => a -> b' },
-  { name: 'setBy', type: '(a -> b, a, (b) => b) => a -> b' },
-=======
   { name: 'keys', type: '(a -> b) => Set[a]' },
   { name: 'mapBy', type: '(Set[a], (a) => b) => a -> b' },
   { name: 'setToMap', type: '(Set[(a, b)]) => (a -> b)' },
   { name: 'setOfMaps', type: '(Set[a], Set[b]) => Set[a -> b]' },
-  { name: 'update', type: '(a -> b, a, b) => a -> b' },
-  { name: 'updateAs', type: '(a -> b, a, (b) => b) => a -> b' },
->>>>>>> 6fa4f39c
+  { name: 'set', type: '(a -> b, a, b) => a -> b' },
+  { name: 'setBy', type: '(a -> b, a, (b) => b) => a -> b' },
   { name: 'put', type: '(a -> b, a, b) => a -> b' },
 ]
 
