--- conflicted
+++ resolved
@@ -55,14 +55,9 @@
   { name: 'fold', type: '(Set[a], b, (b, a) => b) => b' },
   { name: 'powerset', type: '(Set[a]) => Set[Set[a]]' },
   { name: 'flatten', type: '(Set[Set[a]]) => Set[a]' },
-<<<<<<< HEAD
   { name: 'allLists', type: '(Set[a]) => List[a]' },
   { name: 'chooseSome', type: '(Set[a]) => a' },
   { name: 'oneOf', type: '(Set[a]) => a' },
-=======
-  { name: 'allLists', type: '(Set[a]) => Set[List[a]]' },
-  { name: 'choose_some', type: '(Set[a]) => a' },
->>>>>>> 8de627a9
   { name: 'isFinite', type: '(Set[a]) => bool' },
   { name: 'size', type: '(Set[a]) => int' },
 ]
