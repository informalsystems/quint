--- conflicted
+++ resolved
@@ -74,12 +74,8 @@
  * by requiring an explicit qualifier.
  */
 export type OpQualifier =
-<<<<<<< HEAD
   'pureval' | 'puredef' | 'val' | 'def' |
-  'pred' | 'nondet' | 'action' | 'temporal'
-=======
-  'pureval' | 'puredef' | 'val' | 'def' | 'pred' | 'action' | 'run' | 'temporal'
->>>>>>> 8de627a9
+  'pred' | 'nondet' | 'action' | 'run' | 'temporal'
 
 export interface TntName extends WithId {
   /** Expressions kind ('name' -- name reference) */
