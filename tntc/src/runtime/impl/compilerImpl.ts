--- conflicted
+++ resolved
@@ -1126,7 +1126,6 @@
     this.compStack.push(mkFunComputable(lazyCompute))
   }
 
-<<<<<<< HEAD
   // Apply the operator oneOf.
   private applyOneOf(sourceId: bigint) {
     this.applyFun(sourceId,
@@ -1145,11 +1144,7 @@
 
   // Apply the operator guess.
   // TODO: to be removed: https://github.com/informalsystems/tnt/issues/376
-  private applyGuess(sourceId: bigint) {
-=======
-  // apply the operator guess
   private applyGuess(sourceId: bigint): void {
->>>>>>> 8de627a9
     if (this.compStack.length < 2) {
       this.addCompileError(sourceId,
         'Not enough arguments on stack for "guess"')
