--- conflicted
+++ resolved
@@ -977,7 +977,6 @@
     this.compStack.push(mkFunComputable(lazyCompute))
   }
 
-<<<<<<< HEAD
   // compute all { ... } or A.then(B)...then(E) for a chain of actions
   private chainAllOrThen (actions: Computable[], kind: 'all' | 'then') {
     // save the values of the next variables, as actions may update them
@@ -1011,10 +1010,6 @@
 
   // translate all { A, ..., C } or A.then(B)
   private translateAllOrThen (app: ir.TntApp) {
-=======
-  // translate all { A, ..., C }
-  private translateAndAction(app: ir.TntApp) {
->>>>>>> f29d9773
     if (this.compStack.length < app.args.length) {
       this.addCompileError(app.id,
         `Not enough arguments on stack for "${app.opcode}"`)
