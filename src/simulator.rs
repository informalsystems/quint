use crate::{
    evaluator::{Env, Interpreter},
    ir::{QuintError, QuintOutput},
    itf::Trace,
};

pub struct SimulationResult {
    pub result: bool,
    pub best_traces: Vec<Trace>,
    // TODO
    // witnessing_traces
    // samples
}

impl QuintOutput {
    pub fn simulate(
        &self,
        init_name: &str,
        step_name: &str,
        invariant_name: &str,
        steps: usize,
        samples: usize,
    ) -> Result<SimulationResult, QuintError> {
        let init_def = self.find_definition_by_name(init_name).unwrap();
        let step_def = self.find_definition_by_name(step_name).unwrap();
        let invariant_def = self.find_definition_by_name(invariant_name).unwrap();

        let mut interpreter = Interpreter::new(&self.table);
        let mut env = Env::new(interpreter.var_storage.clone());

<<<<<<< HEAD
        let init = interpreter.compile(init_def.expr.clone());
        let step = interpreter.compile(step_def.expr.clone());
        let invariant = interpreter.compile(invariant_def.expr.clone());
=======
        let init = interpreter.compile(&init_def.expr);
        let step = interpreter.compile(&step_def.expr);
        let invariant = interpreter.compile(&invariant_def.expr);
        let mut trace = Vec::with_capacity(steps + 1);
>>>>>>> b57a5dd3

        // TODO: this is a parameter
        let n_traces = 1;
        // Have one extra space as we insert first and then pop if we have too many traces
        let mut best_traces = Vec::with_capacity(n_traces + 1);

        for _sample_number in 1..=samples {
            let mut trace = Vec::with_capacity(steps + 1);

            if !init.execute(&mut env)?.as_bool() {
                return Ok(SimulationResult {
                    result: false,
                    best_traces,
                });
            }

            for step_number in 1..=(steps + 1) {
                interpreter.shift();

                trace.push(interpreter.var_storage.as_record());

                if !invariant.execute(&mut env)?.as_bool() {
                    insert_trace_sorted_by_quality(
                        &mut best_traces,
                        Trace {
                            states: trace,
                            violation: true,
                        },
                    );
                    return Ok(SimulationResult {
                        result: false,
                        best_traces,
                    });
                }

                if step_number != steps + 1 && !step.execute(&mut env)?.as_bool() {
                    // The run cannot be extended. In some cases, this may indicate a deadlock.
                    // Since we are doing random simulation, it is very likely
                    // that we have not generated good values for extending
                    // the run. Hence, do not report an error here, but simply
                    // drop the run. Otherwise, we would have a lot of false
                    // positives, which look like deadlocks but they are not.
                    break;
                }
            }
            insert_trace_sorted_by_quality(
                &mut best_traces,
                Trace {
                    states: trace,
                    violation: false,
                },
            );
        }
        Ok(SimulationResult {
            result: true,
            best_traces,
        })
    }
}

fn compare_traces_by_quality(a: &Trace, b: &Trace) -> std::cmp::Ordering {
    match (a.violation, b.violation) {
        (true, true) => a.states.len().cmp(&b.states.len()),
        (true, false) => std::cmp::Ordering::Less,
        (false, true) => std::cmp::Ordering::Greater,
        (false, false) => b.states.len().cmp(&a.states.len()),
    }
}

fn insert_trace_sorted_by_quality(best_traces: &mut Vec<Trace>, trace: Trace) {
    let index = best_traces.binary_search_by(|t| compare_traces_by_quality(t, &trace));
    match index {
        Ok(index) => best_traces.insert(index, trace),
        Err(index) => best_traces.insert(index, trace),
    }
}<|MERGE_RESOLUTION|>--- conflicted
+++ resolved
@@ -28,16 +28,9 @@
         let mut interpreter = Interpreter::new(&self.table);
         let mut env = Env::new(interpreter.var_storage.clone());
 
-<<<<<<< HEAD
-        let init = interpreter.compile(init_def.expr.clone());
-        let step = interpreter.compile(step_def.expr.clone());
-        let invariant = interpreter.compile(invariant_def.expr.clone());
-=======
         let init = interpreter.compile(&init_def.expr);
         let step = interpreter.compile(&step_def.expr);
         let invariant = interpreter.compile(&invariant_def.expr);
-        let mut trace = Vec::with_capacity(steps + 1);
->>>>>>> b57a5dd3
 
         // TODO: this is a parameter
         let n_traces = 1;
