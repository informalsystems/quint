# Lesson 2 - Integers
## 1. Introduction

*9 more steps to the finish line*

This lesson teaches you the basics of operations over integers.
If you have programming experience, you know most of these operators. 
So it should not take you long to finish this lesson.
Do not skip this lesson, as some of the operators may still surprise you.
        
## 2. Integer literals

*8 more steps to the finish line*

**Code snippet:**

```scala

    // 0 is an integer literal
    pure val int0 = 0

    // 2 is an integer literal
    pure val int1 = 2

    // -3 is an integer literal
    pure val negative1 = -3
```


Integer literals are written using the standard syntax:
0, 1, -1, 2, -2, ..., 314159265358979323846264338327950288419716939937510.

It is important to understand that Quint integers are big integers.
There is neither a minimum integer, nor there is a maximum integer.

It's quite easy to express the standard 32-bit, 64-bit, 128-bit, and 512-bit
integers with Quint integers. We will cover this in a follow up tutorial.

We omit several integer operators that produce sets. These operators are covered in
the tutorial on sets.
        
## 3. Integer exponentiation

*7 more steps to the finish line*

**Code snippet:**

```scala

    // i^j is the integer exponentiation, that is,
    // `i` multiplied by itself `j - 1` times
    pure def myPow(i, j) = i^j 
```


          

We start with the exponentiation `i^j` over integers,
which is also written as `pow(i, j)` in many languages.
The result of `i^j` is simply `i` multiplied by itself `j - 1` times.
This is the first operator, as it lets us to write nice examples
in the following steps.

To get a better intuition at how `i^j` works, run the following examples:

          

```sh
echo "2^32" | quint
```


```sh
echo "2^64" | quint
```


```sh
echo "2^256" | quint
```


```sh
echo "2^512" | quint
```


Exponentiation is not defined on all of its arguments.
Try the following examples to get the intuition.
          

```sh
echo "(-2)^3" | quint
```


```sh
echo "(-2)^4" | quint
```


```sh
echo "2^(-4)" | quint
```


```sh
echo "0^3" | quint
```


```sh
echo "0^0" | quint
```


```sh
echo "0^(-2)" | quint
```

## 4. Integer addition

*6 more steps to the finish line*

**Code snippet:**

```scala

    // i + j is the integer addition
    pure def myAdd(i, j) = i + j 
```


          

We can add two integers by writing `i + j`. Importantly, integers cannot
overflow, as they are big integers.

Try this simple example:

          

```sh
echo "2022 + 2023" | quint
```



It is important to remember that integer addition satisfies the laws
of commutativity and associativity in Quint:

          

```sh
echo "11 + 17 == 17 + 11" | quint
```


```sh
echo "(11 + 17) + 19 == 11 + (17 + 19)" | quint
```

## 5. Integer subtraction

*5 more steps to the finish line*

**Code snippet:**

```scala

    // i - j is the integer subtraction
    pure def mySub(i, j) = i - j 
```


          

We can add two integers by writing `i - j`.

 - Try this and see the result of the evaluation:

          

```sh
echo "2022 - 2023" | quint
```



 - Addition and subtraction have the same priority.
   Hence they are applied from left to right.

          

```sh
echo "11 + 13 - 17" | quint
```


 **Exercise:** Is subtraction commutative?
          
## 6. Integer multiplication

*4 more steps to the finish line*

**Code snippet:**

```scala
<<<<<<< HEAD

    // i * j is the integer multiplication
    pure def myMul(i, j) = i * j 
```

=======

    // i * j is the integer multiplication
    pure def myMul(i, j) = i * j 
```

>>>>>>> c56e4019

          

We can multiply two integers by writing `i * j`.
Remember that multiplication cannot produce any side effects like overflows:

          

```sh
echo "2^32 * 2^32 == 2^64" | quint
```



It is important to remember that integer multiplication satisfies the laws
of commutativity and associativity in Quint:

          

```sh
echo "11 * 17 == 17 * 11" | quint
```


```sh
echo "(11 * 17) * 19 == 11 * (17 * 19)" | quint
```

## 7. Integer division and remainder

*3 more steps to the finish line*

**Code snippet:**

```scala

    // i / j is the integer division
    pure def myDiv(i, j) = i / j

    // i % j is the integer remainder
    pure def myMod(i, j) = i % j

```


          

The operators `i / j` and `i % j` compute the integer part and the remainder
when dividing `i` by `j`, respectively. These operators have the following
property for all integer values of `i` and all integer values of `j != 0`:
`i == (i / j) * j + i % j`.

Try the following examples to check your intuition:

          

```sh
echo "99 / 2 == 49" | quint
```


```sh
echo "99 % 2 == 1" | quint
```


```sh
echo "98 % 2 == 0" | quint
```


```sh
echo "((2^64 - 1) % 2^64 + 1) % 2^64" | quint
```


```sh
echo "(2^64 - 123) % 2^63" | quint
```


 **Exercise:** Is division commutative?
          
## 8. Integer comparison

*2 more steps to the finish line*

**Code snippet:**

```scala

    // `i > j` is true if and only if `i` is greater than `j`
    pure def myGreaterThan(i, j) = i > j

    // `i >= j` is true if and only if `i` is greater than `j`, or equal to `j`
    pure def myGreaterThanOrEqual(i, j) = i >= j

    // `i < j` is true if and only if `i` is less than `j`
    pure def myLessThan(i, j) = i < j

    // `i <= j` is true if and only if `i` is less than `j`, or equal to `j`
    pure def myLessThanOrEqual(i, j) = i <= j

    // `i == j` is true if and only if `i` equals to `j`
    pure def myEquals(i, j) = i == j

    // `i != j` is true if and only if `i` is not equal to `j`
    pure def myNotEqual(i, j) = i != j

```


          

These are the standard comparison operators that you know, for sure:

 - Less than: `i < j`
 - Less than or equal: `i <= j`
 - Greater than: `i > j`
 - Greater than or equal: `i >= j`
 - Equals to: `i == j`
 - Not equal to: `i != j`

Check your intuition by running the following examples:
          

```sh
echo "10 < 11" | quint
```


```sh
echo "10 < 10" | quint
```


```sh
echo "10 <= 11" | quint
```


```sh
echo "10 <= 10" | quint
```


```sh
echo "10 <= 9" | quint
```


```sh
echo "11 > 10" | quint
```


```sh
echo "10 > 10" | quint
```


```sh
echo "11 >= 10" | quint
```


```sh
echo "10 >= 10" | quint
```


```sh
echo "10 >= 9" | quint
```


```sh
echo "10 == 10" | quint
```


```sh
echo "10 == 11" | quint
```


```sh
echo "10 != 10" | quint
```


```sh
echo "10 != 11" | quint
```

## 9. Integer negation
<<<<<<< HEAD

*1 more step to the finish line*

**Code snippet:**

=======

*1 more step to the finish line*

**Code snippet:**

>>>>>>> c56e4019
```scala

    // -i is the integer negation
    pure def myUnaryMinus(i) = -i
```


          

We almost forgot about the integer negation!
Not surprisingly, `-i` negates an integer `i`.
Recall that Quint integers are big integers.
Hence, no overflow is possible.

Try a few examples:

          

```sh
echo "-(3 + 2)" | quint
```


```sh
echo "-(-2^63) == 2^63" | quint
```

## The end

  You have made it!
      <|MERGE_RESOLUTION|>--- conflicted
+++ resolved
@@ -206,19 +206,11 @@
 **Code snippet:**
 
 ```scala
-<<<<<<< HEAD
 
     // i * j is the integer multiplication
     pure def myMul(i, j) = i * j 
 ```
 
-=======
-
-    // i * j is the integer multiplication
-    pure def myMul(i, j) = i * j 
-```
-
->>>>>>> c56e4019
 
           
 
@@ -415,19 +407,11 @@
 ```
 
 ## 9. Integer negation
-<<<<<<< HEAD
 
 *1 more step to the finish line*
 
 **Code snippet:**
 
-=======
-
-*1 more step to the finish line*
-
-**Code snippet:**
-
->>>>>>> c56e4019
 ```scala
 
     // -i is the integer negation
